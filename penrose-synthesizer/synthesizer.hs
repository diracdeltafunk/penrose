{-# LANGUAGE AllowAmbiguousTypes       #-}
{-# LANGUAGE FlexibleContexts          #-}
{-# LANGUAGE NoMonomorphismRestriction #-}
{-# LANGUAGE OverloadedStrings         #-}
{-# LANGUAGE QuasiQuotes               #-}
{-# LANGUAGE RankNTypes                #-}
{-# LANGUAGE UnicodeSyntax             #-}

import           Control.Applicative
import           Control.Monad                  (when)
import           Control.Monad.State
import           Data.Aeson                     (encode)
import qualified Data.ByteString.Lazy.Char8     as B
import           Data.Char                      (toLower)
import           Data.Either                    (fromRight)
import           Data.List                      (elem, group, lookup, nub, sort)
import qualified Data.Map.Strict                as M
import           Data.Maybe
import           Data.String
import           Data.Typeable
import           Debug.Trace                    (traceShowId)
import           Penrose.API
import qualified Penrose.Element                as D
import           Penrose.Env                    hiding (typeName)
import           Penrose.Pretty
import           Penrose.Substance
import           Penrose.Util                   (pickOne, trRaw)
import           System.Console.Docopt
import           System.Console.Pretty          as CP
import           System.Directory               (createDirectoryIfMissing)
import           System.Environment
import           System.Random
import           Text.PrettyPrint.HughesPJClass

--------------------------------------------------------------------------------
-- Synthesizer context
--------------------------------------------------------------------------------
type Name = String

type Names = M.Map String Int

type Synthesize a = State Context a

data GenericOption
  = Concrete
  | General VarEnv
  deriving (Show)

data ArgOption
  = Generated
  | Existing
  | Mixed
  deriving (Show)

data AllowDuplicates
  = Distinct
  | Repeated
  deriving (Show)

data Context = Context
  { names         :: Names
  , declaredTypes :: M.Map String [Name] -- | Map from type name to a list of names with the type
  , prog          :: SubProg -- | AST of the generated program
  , initProg      :: SubProg -- | AST of an input Substance program
  , gen           :: StdGen -- | A random generator
  , setting       :: Setting -- | Synthesizer settings
  } deriving (Show)

data Setting = Setting
  { lengthRange :: (Int, Int)
  , argOption   :: ArgOption
  } deriving (Show)

reset :: Synthesize ()
reset =
  modify $ \cxt -> cxt {declaredTypes = M.empty, names = M.empty, prog = []}

--------------------------------------------------------------------------------
-- CLI
--------------------------------------------------------------------------------
initContext :: Maybe String -> VarEnv -> Setting -> Context
initContext (Just subIn) env setting =
  let (SubOut subProg _ _) =
        fromRight (error "Failed to parse the input Substance program") $
        parseSubstance "" subIn env
      cxt = initContext Nothing env setting
  in cxt {initProg = subProg}
initContext Nothing _ setting =
  Context
  { declaredTypes = M.empty
  , names = M.empty
  , gen = mkStdGen seedRnd
  , prog = []
  , initProg = []
  , setting = setting
  }

getArgMode :: String -> ArgOption
getArgMode "mixed" = Mixed
getArgMode "generated" = Generated
getArgMode "existing" = Existing
getArgMode _ =
  error
    "Invalid argument generation mode. Must be one of: mixed, generated, existing."

parseSpec :: Maybe String -> IO (Maybe VarEnv)
parseSpec Nothing = return Nothing
parseSpec (Just specFile) = do
  specStr <- readFile specFile
  case D.parseElement specFile specStr of
    Left err ->
      error $
      "Cannot parse the specification file at " ++ specFile ++ "\n" ++ show err
    Right env -> return $ Just env

argPatterns :: Docopt
argPatterns = [docoptFile|penrose-synthesizer/USAGE.txt|]

getArgOrExit = getArgOrExitWith argPatterns

-- | The main function of the genrator.
main :: IO ()
main = do
  args <- parseArgsOrExit argPatterns =<< getArgs
  domainFile <- args `getArgOrExit` argument "domain"
  path <- args `getArgOrExit` longOption "path"
  numProgs <- args `getArgOrExit` longOption "num-programs"
  maxLength <- args `getArgOrExit` longOption "max-length"
  minLength <- args `getArgOrExit` longOption "min-length"
  argModeStr <- args `getArgOrExit` longOption "arg-mode"
  let [n, lmin, lmax] = map read [numProgs, minLength, maxLength] :: [Int]
  createDirectoryIfMissing True path -- create output dir if missing
  domainIn <- readFile domainFile
  let env = D.parseElement domainFile domainIn
  -- TODO: take in argoption as param
  let settings =
        Setting {lengthRange = (lmin, lmax), argOption = getArgMode argModeStr}
  case env of
    Left err -> error $ show err
    Right env -> do
      let subFile = args `getArg` longOption "substance"
      let specFile = args `getArg` longOption "spec"
      initSub <- safeReadFile subFile
      spec <- fromMaybe env <$> parseSpec specFile
      let (progs, _) =
            runState
              (generatePrograms spec n)
              (initContext initSub env settings)
      -- let (prog, cxt) =
      --       runState (generateProgram env) (initContext initSub env settings)
      -- let progs = [prog]
      -- print cxt
      if args `isPresent` longOption "style"
        then do
          let files = map (\i -> path ++ "/prog-" ++ show i) [1 .. n]
          styleFile <- args `getArgOrExit` longOption "style"
          style <- readFile styleFile
          mapM_ (compileProg style domainIn) $ zip progs files
        else do
          let files = map (\i -> path ++ "/prog-" ++ show i ++ ".sub") [1 .. n]
          mapM_ writeSubstance $ zip progs files
  where
    safeReadFile Nothing  = return Nothing
    safeReadFile (Just s) = Just <$> readFile s

compileProg :: String -> String -> (SubProg, String) -> IO ()
compileProg style domain (subAST, prefix) = do
  let sub = show $ prettySubstance subAST
  case compileTrio sub style domain of
    Right (state, _) -> do
      putStrLn
        (CP.bgColor CP.Green $ "Generated new program (" ++ prefix ++ "): ")
      putStrLn sub
      putStrLn (CP.bgColor CP.Red $ "Compiled new program (" ++ prefix ++ "): ")
      B.writeFile (prefix ++ ".json") (encode state)
    Left err -> error $ show err

writeSubstance :: (SubProg, String) -> IO ()
writeSubstance (prog, file) = do
  putStrLn (CP.bgColor CP.Red $ "Generated new program (" ++ file ++ "): ")
  let progStr = show $ prettySubstance prog
  putStrLn progStr
  writeFile file progStr

--------------------------------------------------------------------------------
-- The Substance synthesizer
--------------------------------------------------------------------------------
generatePrograms :: VarEnv -> Int -> Synthesize [SubProg]
generatePrograms env n = replicateM n (generateProgram env <* reset)

-- | The top level function for automatic generation of substance programs,
--   calls other functions to generate specific statements
generateProgram :: VarEnv -> Synthesize SubProg
generateProgram env = do
  p0 <- gets initProg -- TODO: move the loading phase to another function
  mapM_ loadStmt p0
  (lmin, lmax) <- gets (lengthRange . setting)
  n <- rndNum (lmin, lmax)
  generateStatements env n
  -- return $ ts ++ stmts
  p <- nub <$> gets prog
  let labelOption = AutoLabel Penrose.Substance.Default -- TODO: enfore export list in Substance module
  return $ labelOption : p0 ++ p

-- | Generate random Substance statements
generateStatements :: VarEnv -> Int -> Synthesize [SubStmt]
generateStatements env n = replicateM n (generateStatement env)

-- | Generate single random Substance statement
-- NOTE: every synthesizer that 'generateStatement' calls is expected to append its result to the AST, instead of just returning it. This is because certain lower-level functions are allowed to append new statements (e.g. 'generateArg'). Otherwise, we could write this module as a combinator.
generateStatement :: VarEnv -> Synthesize SubStmt
generateStatement env = do
  stmtF <-
    fromMaybe (error "No valid statement types to be generated.") <$>
    choiceSafe (stmtTypes env)
  stmtF env

stmtTypes :: VarEnv -> [VarEnv -> Synthesize SubStmt]
stmtTypes env =
  let typesExist =
        [ M.null $ typeConstructors env
        , M.null $ predicates env
        , M.null $ valConstructors env
        ]
      validGens = map snd $ filter (not . fst) $ zip typesExist stmtGens
  in validGens
    -- Ordering must be consistent with typesExist
  where
    stmtGens =
<<<<<<< HEAD
      [ generatePredicate
      , generateType
      -- , generateValueBinding
=======
      [ generateType
      , generatePredicate
      , generateConstructor
      -- , generateFunction -- TODO: implement this
>>>>>>> 2c4f09d9
      ]

-- | Generate object declarations
generateTypes :: VarEnv -> Int -> Synthesize [SubStmt]
generateTypes env n = replicateM n (generateType env)

-- | Generate a single object declaration randomly
generateType :: VarEnv -> Synthesize SubStmt
generateType env = do
  let types = M.toList (typeConstructors env)
  (typ, _) <-
    fromMaybe (error "No type constructor found in the Domain program.") <$>
    choiceSafe types
  generateType' typ Concrete

-- | Generate a single object declaration given the type name. 'Concrete' generic option will only genrate an object of the designated type, whereas 'General' option allows parent types and (?) child types.
-- TODO: make sure which types are supported
-- NOTE: general option currently not used
generateType' :: String -> GenericOption -> Synthesize SubStmt
generateType' typ Concrete = do
  name <- freshName typ
  let stmt =
        Decl
          (TConstr $ TypeCtorApp {nameCons = typ, argCons = []})
          (VarConst name)
  appendStmt stmt
  return stmt
generateType' typ (General env) = do
  name <- freshName typ
  let types = possibleTypes env typ
  typ' <- choice types
  generateType' typ' Concrete

-- | Generate a single predicate
-- FIXME: currently not handling nesting
generatePredicate :: VarEnv -> Synthesize SubStmt
generatePredicate env = do
  cxt <- get
  -- let preds = filter (filterPred cxt) (M.elems $ predicates env)
  let preds = M.elems $ predicates env
  generatePredicateIn preds

-- | Generate a single predicate given a list of predicates of choice
-- FIXME: handle the case of empty list -> randomly pick another predicate in Generate mode?
generatePredicateIn :: [PredicateEnv] -> Synthesize SubStmt
generatePredicateIn [] = error "No predicates found for synthesis."
generatePredicateIn preds = do
  p <- choice preds
  gen p
  where
    gen (Pred1 p1) = generatePredicate1 p1
    gen (Pred2 p2) = generatePredicate2 p2

generatePredicate1 :: Predicate1 -> Synthesize SubStmt
generatePredicate1 pred = do
  opt <- gets (argOption . setting)
  args <- map PE <$> generateArgs opt (map typeName $ tlspred1 pred)
  let stmt =
        ApplyP $
        Predicate
        {predicateName = PredicateConst $ namepred1 pred, predicateArgs = args}
  appendStmt stmt
  return stmt

generatePredicate2 :: Predicate2 -> Synthesize SubStmt
-- TODO: make sure pred2 is higher-level predicates?
generatePredicate2 pred = do
  let args = []
  let stmt =
        ApplyP $
        Predicate
        {predicateName = PredicateConst $ namepred2 pred, predicateArgs = args}
  appendStmt stmt
  return stmt

-- | Generate a list of arguments for predicates or functions
generateArgs :: ArgOption -> [String] -> Synthesize [Expr]
generateArgs opt = mapM (generateArg opt)

-- | Generate a list of arguments for predicates or functions
generateArg :: ArgOption -> String -> Synthesize Expr
generateArg Existing typ = do
  existingTypes <- gets declaredTypes
  case M.lookup typ existingTypes of
    Nothing
      -- error $ "No existing types for: " ++ show typ
     -> do
      generateType' typ Concrete
      generateArg Existing typ
    Just lst -> do
      n <- choice lst -- pick one existing id
      return $ VarE $ VarConst n
generateArg Generated typ = do
  generateType' typ Concrete -- TODO: concrete types for now
  generateArg Existing typ
generateArg Mixed typ
  -- TODO: check lazy eval and see if both branches actually get executed
 = do
  f <- choice [generateArg Existing, generateArg Generated]
  f typ

-- FIXME: finish the implementation
generateConstructor :: VarEnv -> Synthesize SubStmt
generateConstructor env = do
  cons <- choice $ M.elems $ valConstructors env
  opt <- gets (argOption . setting)
  let argTypes = map typeName $ tlsvc cons
  args <- generateArgs opt argTypes
  decl <- generateType' (typeName $ tvc cons) Concrete
  let (Decl _ name) = decl
  let stmt =
        Bind name $ ApplyValCons $ Func {nameFunc = namevc cons, argFunc = args}
  appendStmt stmt
  return stmt

--------------------------------------------------------------------------------
-- Substance Helpers
--------------------------------------------------------------------------------
pred1s :: VarEnv -> [Predicate1]
pred1s env = map (\(Pred1 p) -> p) $ M.elems $ predicates env

pred2s :: VarEnv -> [Predicate2]
pred2s env = map (\(Pred2 p) -> p) $ M.elems $ predicates env

possibleTypes :: VarEnv -> String -> [String]
possibleTypes env t =
  let subt = subTypes env
      allTypes = [typeName t1 | (t1, t2) <- subt, typeName t2 == t]
  in (t : allTypes)

typeName :: T -> String
typeName (TTypeVar t) = typeVarName t
typeName (TConstr t)  = nameCons t

-- | Given a predicate and the current context, return if this predicate can be generated with _only the existing declarations_.
filterPred :: Context -> PredicateEnv -> Bool
filterPred cxt (Pred1 Prd1 {tlspred1 = types}) =
  let typeAndVars = M.toList $ declaredTypes cxt
      existingFreq = map (\(t, ns) -> (t, length ns)) typeAndVars
      predFreq = countTypes types
  in all
       (\(t, n) -> compareFreq n $ filter ((==) t . fst) existingFreq)
       predFreq
  where
    countTypes ts = freq $ map typeName ts
    freq = map (\x -> (head x, length x)) . group . sort
    compareFreq predCount [(typ, typCount)] = predCount <= typCount
    compareFreq predCount _                 = False
filterPred pred (Pred2 _) = True -- NOTE: higher-order predicates are always allowed

--------------------------------------------------------------------------------
-- Randomness Helpers
--------------------------------------------------------------------------------
seedRnd :: Int
seedRnd = 7

rndNum :: (Int, Int) -> Synthesize Int
rndNum interval = do
  (n, g') <- gets (randomR interval . gen)
  modify $ \c -> c {gen = g'}
  return n

choice :: [a] -> Synthesize a
choice lst = do
  (i, g') <- gets (randomR (0, length lst - 1) . gen)
  modify $ \c -> c {gen = g'}
  return $ lst !! i

choiceSafe :: [a] -> Synthesize (Maybe a)
choiceSafe [] = return Nothing
choiceSafe lst = do
  (i, g') <- gets (randomR (0, length lst - 1) . gen)
  modify $ \c -> c {gen = g'}
  return $ Just (lst !! i)

--------------------------------------------------------------------------------
-- Substance loader
--------------------------------------------------------------------------------
-- | Load a statement from a supplied Substance program to be used as the template for synthesis
loadStmt :: SubStmt -> Synthesize ()
loadStmt (Decl (TConstr TypeCtorApp {nameCons = typ}) (VarConst v)) =
  insertName typ v
loadStmt _ = return ()

--------------------------------------------------------------------------------
-- Name generation
--------------------------------------------------------------------------------
-- | Generate a new name given a type
freshName :: String -> Synthesize String
freshName typ = do
  cxt <- get
  let (n, names') = uniqueName (prefixOf typ) $ names cxt
  modify $ \cxt ->
    cxt
    { declaredTypes = M.insertWith (++) typ [n] (declaredTypes cxt)
    , names = names'
    }
  return n

insertName :: String -> String -> Synthesize ()
insertName typ name = do
  cxt <- get
  let (n, names') = uniqueName name $ names cxt
  modify $ \cxt ->
    cxt
    { declaredTypes = M.insertWith (++) typ [n] (declaredTypes cxt)
    , names = names'
    }

prefixOf :: String -> String
prefixOf = map toLower . take 1

uniqueName :: String -> Names -> (String, Names)
uniqueName nm ns =
  case M.lookup nm ns of
    Nothing -> (nm, M.insert nm 1 ns)
    Just ix -> (nm ++ show ix, M.insert nm (ix + 1) ns)

--------------------------------------------------------------------------------
-- Synthesis helpers
--------------------------------------------------------------------------------
-- | Add statement to the AST
appendStmt :: SubStmt -> Synthesize ()
appendStmt stmt = modify $ \cxt -> cxt {prog = prog cxt ++ [stmt]}<|MERGE_RESOLUTION|>--- conflicted
+++ resolved
@@ -227,16 +227,10 @@
     -- Ordering must be consistent with typesExist
   where
     stmtGens =
-<<<<<<< HEAD
-      [ generatePredicate
-      , generateType
-      -- , generateValueBinding
-=======
       [ generateType
       , generatePredicate
       , generateConstructor
       -- , generateFunction -- TODO: implement this
->>>>>>> 2c4f09d9
       ]
 
 -- | Generate object declarations
