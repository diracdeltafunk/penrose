--- conflicted
+++ resolved
@@ -497,7 +497,7 @@
 -- | Definition of the Substance environment + helper functions.
 --   Contains binding information and equality of expressions and predicates
 --   In order to calculate all the equalities, we compute the closure of the
---   equalities in Substance + symmetry. 
+--   equalities in Substance + symmetry.
 -- The equalities do NOT contain self-equalities, which are manually checked by the Style matcher
 
 data SubEnv = SubEnv { exprEqualities :: [(Expr , Expr)],
@@ -699,12 +699,8 @@
 getAllIds :: ([SubDecl], [SubConstr]) -> [String]
 getAllIds (decls, constrs) = map (\(_, x, _) -> x) $ getSubTuples decls ++ getConstrTuples constrs
 
-<<<<<<< HEAD
 
 -- --------------------------------------- Test Driver -------------------------
-=======
--- --------------------------------------- Test Driver -------------------------------------
->>>>>>> a37164eb
 -- | For testing: first uncomment the module definition to make this module the
 -- Main module. Usage: ghc SubstanceCore.hs; ./SubstanceCore <substance core-file>
 
