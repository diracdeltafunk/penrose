--- conflicted
+++ resolved
@@ -54,7 +54,7 @@
          deriving (Show, Eq, Typeable, Ord)
 
 data T = TTypeVar TypeVar
-       | TConstr TypeCtorApp 
+       | TConstr TypeCtorApp
        -- TODO: rename to TCtor. Less confusing, more consistent w/ Sty
          deriving (Show, Eq, Typeable)
 
@@ -164,14 +164,9 @@
 transitiveClosure :: Eq a => [(a, a)] -> [(a, a)]
 transitiveClosure closure
   | closure == closureAccum = closure
-<<<<<<< HEAD
-  | otherwise                  = transitiveClosure closureAccum
-  where closureAccum = nub $ closure ++ [(a, c) | (a, b) <- closure, (b', c) <- closure, b == b']
-=======
   | otherwise               = transitiveClosure closureAccum
   where closureAccum =
           nub $ closure ++ [(a, c) | (a, b) <- closure, (b', c) <- closure, b == b']
->>>>>>> a37164eb
 
 -- | Return whether a closure is cyclic (a, b) and (b, a) appears in the closure
 isClosureNotCyclic :: Eq a => [(a,a)] -> Bool
