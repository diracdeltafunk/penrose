--- conflicted
+++ resolved
@@ -22,14 +22,10 @@
 import System.Time
 import System.Random
 import Debug.Trace
-<<<<<<< HEAD
-import qualified Shapes  as SD
-import qualified Substance     as SU
-=======
 import Shapes  (Shape, Value(..), getX, getY, setX, setY, getName, toPolymorphics, sampleShapes)
+import Substance (parseSubstance)
 import qualified Style   as N
 import qualified GenOptProblem as G
->>>>>>> 153d8c82
 import qualified Optimizer as O
 import qualified Data.Map  as M
 import qualified Data.Text                 as T
@@ -84,17 +80,11 @@
                              ym :: Float }
      deriving (Show, Generic)
 
-<<<<<<< HEAD
 data SubstanceEdit = SubstanceEdit { program :: String }
      deriving (Show, Generic)
 
-data UpdateShapes = UpdateShapes { shapes :: [SD.Shape Double] }
+data UpdateShapes = UpdateShapes { shapes :: [Shape Double] }
     deriving (Show, Generic)
-=======
-data UpdateShapes = UpdateShapes {
-                       shapes :: [Shape Double]
-                    } deriving (Show, Generic)
->>>>>>> 153d8c82
 
 data Frame = Frame { flag :: String,
                      shapes :: [Shape Double]
@@ -162,10 +152,9 @@
 loop conn serverState
     | optStatus (paramsr s) == EPConverged = do
         putStrLn "Optimization completed."
-<<<<<<< HEAD
         putStrLn ("Current weight: " ++ show (weight (paramsr s)))
         wsSendJSONFrame conn Frame { flag = "final",
-                                shapes = shapesr s :: [SD.Shape Double] }
+                                shapes = shapesr s :: [Shape Double] }
         processCommand conn serverState
     | autostep s = stepAndSend conn serverState
     | otherwise = processCommand conn serverState
@@ -188,16 +177,6 @@
             waitSubstance conn s
 
 processCommand :: WS.Connection -> ServerState -> IO ()
-=======
-        putStrLn ("Current weight: " ++ (show $ G.weight (G.paramsr s)))
-        wsSendJSONFrame conn (Frame { flag = "final",
-                                shapes = (G.shapesr s) :: ([Shape Double]) })
-        processCommand conn s
-    | G.autostep s = stepAndSend conn s
-    | otherwise = processCommand conn s
-
-processCommand :: WS.Connection -> G.State -> IO ()
->>>>>>> 153d8c82
 processCommand conn s = do
     putStrLn "Receiving Commands"
     msg_json <- WS.receiveData conn
@@ -211,32 +190,12 @@
             Update (UpdateShapes shapes)  -> updateShapes shapes conn s
         Nothing -> error "Error reading JSON"
 
-<<<<<<< HEAD
-toPolymorphics :: [SD.Shape Double] -> (forall a . (Autofloat a) => [SD.Shape a])
-toPolymorphics = map toPolymorphic
-
-toPolymorphic :: SD.Shape Double -> (forall a . (Autofloat a) => SD.Shape a)
-toPolymorphic (ctor, properties) = (ctor, M.map toPolyProperty properties)
-
-toPolyProperty :: SD.Value Double -> (forall a . (Autofloat a) => SD.Value a)
-toPolyProperty v = case v of
-    -- Not sure why these have to be rewritten from scratch...
-    SD.FloatV n  -> SD.FloatV $ r2f n
-    SD.BoolV x   -> SD.BoolV x
-    SD.StrV x    -> SD.StrV x
-    SD.IntV x    -> SD.IntV x
-    SD.PtV (x,y) -> SD.PtV (r2f x, r2f y)
-    -- TODO: rewrite this
-    -- SD.PathV xs  -> SD.PathV $ map (\(x,y) -> (r2f x, r2f y)) xs
-    SD.ColorV x  -> SD.ColorV x
-    SD.FileV x   -> SD.FileV x
-    SD.StyleV x  -> SD.StyleV x
 
 substanceEdit :: String -> Connection -> ServerState -> IO ()
 substanceEdit subIn conn (Renderer _) = error "Server Error: the Substance program cannot be updated when the server is in Renderer mode."
 substanceEdit subIn conn serverState@(Editor env styProg s) = do
     putStrLn $ bgColor Green "Substance program received: " ++ subIn
-    (subProg, (subEnv, eqEnv), labelMap) <- SU.parseSubstance "" subIn env
+    (subProg, (subEnv, eqEnv), labelMap) <- parseSubstance "" subIn env
     let selEnvs = checkSels subEnv styProg
     let subss = find_substs_prog subEnv eqEnv subProg styProg selEnvs
     let trans = translateStyProg subEnv eqEnv subProg styProg labelMap :: forall a . (Autofloat a) => Either [Error] (Translation a)
@@ -244,13 +203,8 @@
     let warns = warnings $ fromRight trans -- TODO: report warnings
     stepAndSend conn $ Editor env styProg $ Just newState
 
-updateShapes :: [SD.Shape Double] -> Connection -> ServerState -> IO ()
+updateShapes :: [Shape Double] -> Connection -> ServerState -> IO ()
 updateShapes newShapes conn serverState =
-=======
-
-updateShapes :: [Shape Double] -> Connection -> G.State -> IO ()
-updateShapes newShapes conn s =
->>>>>>> 153d8c82
     let polyShapes = toPolymorphics newShapes
         uninitVals = map toTagExpr $ shapes2vals polyShapes $ uninitializedPaths s
         trans' = insertPaths (uninitializedPaths s) uninitVals (transr s)
@@ -289,10 +243,9 @@
         in loop conn $ updateState s os'
     | otherwise         = putStrLn ("Can't recognize command " ++ cmd)
 
-<<<<<<< HEAD
 resampleAndSend, stepAndSend :: WS.Connection -> ServerState -> IO ()
 resampleAndSend conn serverState = do
-    let (newShapes, rng') = SD.sampleShapes (rng s) (shapesr s)
+    let (newShapes, rng') = sampleShapes (rng s) (shapesr s)
     let uninitVals = map toTagExpr $ shapes2vals newShapes $ uninitializedPaths s
     let trans' = insertPaths (uninitializedPaths s) uninitVals (transr s)
                     -- TODO: shapes', rng' = sampleConstrainedState (rng s) (shapesr s) (constrs s)
@@ -308,25 +261,7 @@
 stepAndSend conn serverState = do
     let s = getBackendState serverState
     let nexts = O.step s
-    wsSendJSONList conn (shapesr nexts :: [SD.Shape Double])
-=======
-resampleAndSend, stepAndSend :: WS.Connection -> G.State -> IO ()
-resampleAndSend conn s = do
-    let (newShapes, rng') = sampleShapes (G.rng s) (G.shapesr s)
-    let uninitVals = map G.toTagExpr $ G.shapes2vals newShapes $ G.uninitializedPaths s
-    let trans' = G.insertPaths (G.uninitializedPaths s) uninitVals (G.transr s)
-                    -- TODO: shapes', rng' = G.sampleConstrainedState (G.rng s) (G.shapesr s) (G.constrs s)
-    let nexts = s { G.shapesr = newShapes, G.rng = rng',
-                    G.transr = trans',
-                    G.varyingState = G.shapes2floats newShapes $ G.varyingPaths s,
-                    G.paramsr = (G.paramsr s) { G.weight = G.initWeight, G.optStatus = G.NewIter } }
-    wsSendJSONList conn $ fst $ G.evalTranslation nexts
-    loop conn nexts
-
-stepAndSend conn s = do
-    let nexts = O.step s
-    wsSendJSONList conn (G.shapesr nexts :: [Shape Double])
->>>>>>> 153d8c82
+    wsSendJSONList conn (shapesr nexts :: [Shape Double])
     -- loop conn (trRaw "state:" nexts)
     loop conn $ updateState serverState nexts
 
