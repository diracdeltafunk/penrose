-- | "Server" contains functions that serves the Penrose runtime over
--   websockets connection.
{-# LANGUAGE DeriveGeneric             #-}
{-# LANGUAGE DuplicateRecordFields     #-}
{-# LANGUAGE NoMonomorphismRestriction #-}
{-# LANGUAGE OverloadedStrings         #-}
{-# LANGUAGE RankNTypes                #-}

module Server where
import           Control.Concurrent            (MVar, forkIOWithUnmask,
                                                modifyMVar, modifyMVar_,
                                                newMVar, readMVar)
import           Control.Exception
import           Control.Monad                 (forM_, forever, void)
import           Control.Monad.IO.Class        (liftIO)
import           Data.Aeson
import           Data.Char                     (isPunctuation, isSpace)
import qualified Data.Map                      as M
import           Data.Maybe                    (fromMaybe)
import           Data.Monoid                   (mappend)
import           Data.Text                     (Text)
import qualified Data.Text                     as T
import qualified Data.Text.IO                  as T
import           Data.Tuple.Extra              (fst3)
import           Debug.Trace
import qualified GenOptProblem                 as G
import           GHC.Float                     (float2Double)
import           GHC.Generics
import qualified Network.Socket                as S
import qualified Network.WebSockets            as WS
import           Network.WebSockets.Connection
import qualified Network.WebSockets.Stream     as Stream
import qualified Optimizer                     as O
import           Shapes
-- (Shape, Value (..), getName,
--                                                 getNum, getX, getY, sampleShapes, setX,
--                                                 setY, toPolymorphics, set, is)
import qualified Style                         as N
import           Substance                     (parseSubstance)
import           System.Console.Pretty         (Color (..), Style (..), bgColor,
                                                color, style, supportsPretty)
import           System.Random
import           System.Time
import           Utils                         (Autofloat, divLine, fromRight,
                                                r2f, trRaw)

import           Data.UUID
import           Env                           (VarEnv)
import           GenOptProblem
import           Style
import System.IO (stderr, Handle)
import System.Log.Logger (rootLoggerName, setHandlers, updateGlobalLogger,
                          Priority(..), infoM, debugM,
                          warningM, errorM, setLevel)
import System.Log.Handler.Simple (fileHandler, streamHandler, GenericHandler)
import System.Log.Handler (setFormatter)
import System.Log.Formatter
--------------------------------------------------------------------------------
-- Types

data Packet a = Packet {
    typ :: String,
    contents :: a
} deriving Generic
instance (ToJSON a) => ToJSON (Packet a) where
    toJSON Packet{typ=t, contents=c} = object ["type" .= t, "contents" .= c]

data CompilerError = SubError String | StyError String | ElmtError String
    deriving Generic
instance ToJSON CompilerError

-- | TODO
type ClientID = UUID

-- | TODO
type ServerState = [Client]

-- | TODO
type Client = (ClientID, WS.Connection, ClientState)

-- | TODO
data ClientState
    = Editor VarEnv StyProg (Maybe BackendState)
    | Renderer BackendState

-- | TODO
type BackendState = GenOptProblem.State

--------------------------------------------------------------------------------
-- Server-level functions


newServerState :: ServerState
newServerState = []

numClients :: ServerState -> Int
numClients = length

addClient :: Client -> ServerState -> ServerState
addClient client clients = client : clients

removeClient :: Client -> ServerState -> ServerState
removeClient client = filter ((/= fst3 client) . fst3)

newUUID :: IO UUID
newUUID = randomIO

idString :: Client -> String
idString = toString . fst3

-- | TODO
servePenrose :: VarEnv   -- ^ Element environment
             -> StyProg  -- ^ parsed Style program
             -> String   -- ^ the domain of the server
             -> Int      -- ^ port number of the server
             -> IO ()
servePenrose env sty domain port = do
    initState <- newMVar newServerState
    catch (runServer domain port $ handleClient env sty initState) handler
    where
        handler :: ErrorCall -> IO ()
        handler e = putStrLn "Internal server Error"


handleClient :: VarEnv           -- ^ Element environment
             -> StyProg          -- ^ parsed Style program
             -> MVar ServerState -- ^ current list of clients
             -> WS.ServerApp
handleClient env styProg state pending = do
    conn <- WS.acceptRequest pending
    WS.forkPingThread conn 30 -- To keep the connection alive
    clients  <- readMVar state
    clientID <- newUUID
    let clientState = Editor env styProg Nothing
    let client      = (clientID, conn, clientState)
    let logPath = "/tmp/penrose-" ++ idString client ++ ".log"
    myStreamHandler <- streamHandler stderr INFO
    myFileHandler <- fileHandler logPath INFO
    let myFileHandler' = withFormatter myFileHandler
    let myStreamHandler' = withColoredFormatter myStreamHandler
    updateGlobalLogger rootLoggerName (setHandlers [myStreamHandler', myFileHandler'])
    updateGlobalLogger rootLoggerName (setLevel DEBUG)
    flip finally (disconnect client) $ do
        modifyMVar_ state $ \s -> do
            let s' = addClient client s
            return s'
        logInfo client $ "Client connected " ++ toString clientID
        -- start an editor session
        waitSubstance client
    where disconnect client= do
              -- Remove client
              modifyMVar_ state $ \s ->
                return $ removeClient client s
              logInfo client (idString client ++ " disconnected")

--------------------------------------------------------------------------------
-- Client-level functions

updateState :: ClientState -> BackendState -> ClientState
updateState (Renderer s) s'     = Renderer s'
updateState (Editor e sty s) s' = Editor e sty $ Just s'

getBackendState :: ClientState -> BackendState
getBackendState (Renderer s) = s
getBackendState (Editor _ _ (Just s)) = s
getBackendState (Editor _ _ Nothing) = error "Server error: Backend state has not been initialized yet."

data Feedback
    = Cmd Command
    | Drag DragEvent
    | Update UpdateShapes
    | Edit SubstanceEdit
    deriving (Generic)

data Command = Command { command :: String }
     deriving (Show, Generic)

data DragEvent = DragEvent { name :: String,
                             xm   :: Float,
                             ym   :: Float }
     deriving (Show, Generic)

data SubstanceEdit = SubstanceEdit { program :: String }
     deriving (Show, Generic)

data UpdateShapes = UpdateShapes { shapes :: [Shape Double] }
    deriving (Show, Generic)

data Frame = Frame { flag   :: String,
                     shapes :: [Shape Double],
                     ordering :: [String]
                   } deriving (Show, Generic)

instance FromJSON Feedback
instance FromJSON Command
instance FromJSON DragEvent
instance FromJSON UpdateShapes
instance FromJSON SubstanceEdit
instance ToJSON Frame


-- | 'serveRenderer' is the top-level function that "Main" uses to start serving
--   the Penrose Runtime.
serveRenderer :: String  -- the domain of the server
              -> Int  -- port number of the server
              -> BackendState  -- initial state of Penrose Runtime
              -> IO ()
serveRenderer domain port initState = do
     putStrLn "Starting Server..."
     let s = Renderer initState
     catch (runServer domain port $ renderer s) handler
     where
         handler :: ErrorCall -> IO ()
         handler _ = putStrLn "Server Error"

-- | 'serveREditor' starts the Penrose server without compiling a Substance program. The server enters the editor mode and compile user's input Substance programs dynamically
serveEditor :: String   -- ^ the domain of the server
            -> Int      -- ^ port number of the server
            -> VarEnv   -- ^ Element environment
            -> StyProg  -- ^ parsed Style program
            -> IO ()
serveEditor domain port env styProg = do
     putStrLn "Starting Server..."
     let initState = Editor env styProg Nothing
     catch (runServer domain port $ editor initState) handler
     where
         handler :: ErrorCall -> IO ()
         handler e = putStrLn "Server Error"

editor, renderer :: ClientState -> WS.ServerApp
editor clientState@Editor {} pending = do
    conn <- WS.acceptRequest pending
    clientID <- newUUID
    let client = (clientID, conn, clientState)
    WS.forkPingThread conn 30 -- To keep the connection alive
    waitSubstance client
renderer (Renderer s) pending = do
    conn <- WS.acceptRequest pending
    WS.forkPingThread conn 30 -- To keep the connection alive
<<<<<<< HEAD
    wsSendJSONFrame conn
        Frame {
            flag = "initial",
            ordering = shapeOrdering s,
            shapes = shapesr s :: [Shape Double]
        }
=======
    -- wsSendShapes conn (shapesr s) -- COMBAK: remove
    wsSendFrame conn Frame { flag = "initial",
                            shapes = shapesr s :: [Shape Double] }
>>>>>>> 82a7bbbf
    clientID <- newUUID
    let clientState = Renderer $ O.step s
    let client = (clientID, conn, clientState)
    waitUpdate client

loop :: Client -> IO ()
loop client@(clientID, conn, clientState)
    | optStatus (paramsr s) == EPConverged = do
        logInfo client "Optimization completed."
        logInfo client ("Current weight: " ++ show (weight (paramsr s)))
<<<<<<< HEAD
        wsSendJSONFrame conn
            Frame {
                flag = "final",
                ordering = shapeOrdering s,
                shapes = shapesr s :: [Shape Double]
            }
=======
        wsSendFrame conn Frame { flag = "final",
                                shapes = shapesr s :: [Shape Double] }
>>>>>>> 82a7bbbf
        processCommand client
    | autostep s = stepAndSend client
    | otherwise = processCommand client
    where s = getBackendState clientState

-- | In editor mode, the server first waits for a well-formed Substance program
-- before accepting any other kinds of commands. The default action on other
-- commands is to continue waiting without crashing
waitSubstance :: Client -> IO ()
waitSubstance client@(clientID, conn, clientState) = do
    infoM (toString clientID) "Waiting for Substance program..."
    msg_json <- WS.receiveData conn
    case decode msg_json of
        Just e -> case e of
            Edit (SubstanceEdit subProg)  -> substanceEdit subProg client
            _                             -> continue
        Nothing -> continue
    where continue = do
              warningM (toString clientID) "Invalid command. Returning to wait for Substance program"
              waitSubstance client

-- } COMBAK: abstract this logic out to `wait`
waitUpdate :: Client -> IO ()
waitUpdate client@(clientID, conn, clientState) = do
    logInfo client "Waiting for label dimension update"
    msg_json <- WS.receiveData conn
    case decode msg_json of
        Just e -> case e of
            Update (UpdateShapes shapes) -> updateShapes shapes client
            _                            -> continue
        Nothing -> continue
    where continue = do
            warningM (toString clientID) "Invalid command. Returning to wait for label update."
            waitUpdate client

substanceError :: Client -> ErrorCall -> IO ()
substanceError client@(_, conn, _) e = do
     logError client $ "Substance compiler error: " ++ show e
     wsSendPacket conn Packet { typ = "error", contents = SubError $ show e}
     waitSubstance client
-- -- TODO: this match might be redundant, but not sure why the linter warns that.
-- substanceError client s _ = do
--     putStrLn "Substance compiler error: Unknown error."
--     waitSubstance c s


-- COMBAK: this function should be updated to remove
processCommand :: Client -> IO ()
processCommand client@(clientID, conn, s) = do
    logInfo client "Waiting for Commands"
    msg_json <- WS.receiveData conn
    logInfo client $ "Messege received from frontend: \n" ++ show msg_json
    case decode msg_json of
        Just e -> case e of
            Cmd (Command cmd)            -> executeCommand cmd client
            Drag (DragEvent name xm ym)  -> dragUpdate name xm ym client
            Edit (SubstanceEdit subProg) -> substanceEdit subProg client
            Update (UpdateShapes shapes) -> updateShapes shapes client
        Nothing -> logError client "Error reading JSON"

substanceEdit :: String -> Client -> IO ()
substanceEdit subIn client@(_, _, Renderer _) =
    logError client "Server Error: the Substance program cannot be updated when the server is in Renderer mode."
substanceEdit subIn client@(clientID, conn, Editor env styProg s) = do
    logInfo client $ "Substance program received: " ++ subIn
<<<<<<< HEAD
    subOut <- parseSubstance "" subIn env

    logDebug client $ show subOut

    newState <- compileStyle styProg subOut
    wsSendJSONFrame conn
        Frame {
            flag = "initial",
            ordering = shapeOrdering newState,
            shapes = shapesr newState :: [Shape Double]
        }
    loop (clientID, conn, Editor env styProg $ Just newState)
=======
    subRes <- try (parseSubstance "" subIn env)
    case subRes of
        Right subOut -> do
            logDebug client $ show subOut
            styRes <- try (compileStyle styProg subOut)
            case styRes of
                Right newState -> do
                    wsSendFrame conn Frame { flag = "initial",
                                            shapes = shapesr newState :: [Shape Double] }
                    loop (clientID, conn, Editor env styProg $ Just newState)
                Left styError -> substanceError client styError
        Left subError -> substanceError client subError
>>>>>>> 82a7bbbf

updateShapes :: [Shape Double] -> Client -> IO ()
updateShapes newShapes client@(clientID, conn, clientState) =
    let polyShapes = toPolymorphics newShapes
        uninitVals = map G.toTagExpr $ G.shapes2vals polyShapes $ G.uninitializedPaths s
        trans' = G.insertPaths (G.uninitializedPaths s) uninitVals (G.transr s)
        newObjFn = G.genObjfn trans' (G.objFns s) (G.constrFns s) (G.varyingPaths s)
        varyMapNew = G.mkVaryMap (G.varyingPaths s) (G.varyingState s)
        news = s {
            G.shapesr = polyShapes,
            G.varyingState = G.shapes2floats polyShapes varyMapNew $ G.varyingPaths s,
            G.transr = trans',
            G.paramsr = (G.paramsr s) { G.weight = G.initWeight, G.optStatus = G.NewIter, G.overallObjFn = newObjFn }}
        nextClientS = updateState clientState news
        client' = (clientID, conn, nextClientS)
    in if autostep s
        then stepAndSend client'
        else loop client'
    where s = getBackendState clientState

dragUpdate :: String -> Float -> Float -> Client -> IO ()
dragUpdate name xm ym client@(clientID, conn, clientState) =
    let (xm', ym') = (r2f xm, r2f ym)
        newShapes  = map (\shape ->
            if getName shape == name
                then dragShape shape xm' ym'
                else shape)
            (G.shapesr s)
        varyMapNew = G.mkVaryMap (G.varyingPaths s) (G.varyingState s)
        news = s { G.shapesr = newShapes,
                   G.varyingState = G.shapes2floats newShapes varyMapNew $ G.varyingPaths s,
                   G.paramsr = (G.paramsr s) { G.weight = G.initWeight, G.optStatus = G.NewIter }}
        nextClientS = updateState clientState news
        client' = (clientID, conn, nextClientS)
    in if autostep s
        then stepAndSend client'
        else loop client'
    where s = getBackendState clientState

dragShape :: Autofloat a => Shape a -> a -> a -> Shape a
dragShape shape dx dy
    | shape `is` "Line" =
        trRaw "here"  $ move "startX" dx $
        move "startY" dy $
        move "endX"   dx $
        move "endY"   dy shape
    | shape `is` "Image" =
        move "centerX" dx $
        move "centerY" dy shape
    | shape `is` "Arrow" =
        move "startX" dx $
        move "startY" dy $
        move "endX"   dx $
        move "endY"   dy shape
    | otherwise = setX (FloatV (dx + getX shape)) $ setY (FloatV (dy + getY shape)) shape

move :: Autofloat a => PropID -> a -> Shape a -> Shape a
move prop dd s = set s prop (FloatV (dd + getNum s prop))

executeCommand :: String -> Client -> IO ()
executeCommand cmd client@(clientID, conn, clientState)
    | cmd == "resample" = resampleAndSend client
    | cmd == "step"     = stepAndSend client
    | cmd == "autostep" =
        let os  = getBackendState clientState
            os' = os { autostep = not $ autostep os }
        in loop (clientID, conn, updateState clientState os')
    | otherwise         = logError client ("Can't recognize command " ++ cmd)

resampleAndSend, stepAndSend :: Client -> IO ()
resampleAndSend client@(clientID, conn, clientState) = do
<<<<<<< HEAD
    let news = {- resample -} G.sampleBest G.numStateSamples s -- TODO
    let (newShapes, _, _) = evalTranslation news
    wsSendJSONFrame conn
        Frame {
            flag = "initial",
            ordering = shapeOrdering news,
            shapes = newShapes
        }
=======
    let (resampledShapes, rng') = sampleShapes (G.rng s) (G.shapesr s)
    let uninitVals = map G.toTagExpr $ G.shapes2vals resampledShapes $ G.uninitializedPaths s
    let trans' = G.insertPaths (G.uninitializedPaths s) uninitVals (G.transr s)
                    -- TODO: shapes', rng' = G.sampleConstrainedState (G.rng s) (G.shapesr s) (G.constrs s)

    let (resampledFields, rng'') = G.resampleFields (G.varyingPaths s) rng'
    -- make varying map using the newly sampled fields (we do not need to insert the shape paths)
    let varyMapNew = G.mkVaryMap (filter G.isFieldPath $ G.varyingPaths s) resampledFields
    let news = s { G.shapesr = resampledShapes, G.rng = rng'',
                    G.transr = trans',
                    G.varyingState = G.shapes2floats resampledShapes varyMapNew $ G.varyingPaths s,
                    G.paramsr = (G.paramsr s) { G.weight = G.initWeight, G.optStatus = G.NewIter } }
    wsSendFrame conn Frame { flag = "initial",
                            shapes = fst $ evalTranslation news :: [Shape Double] }
>>>>>>> 82a7bbbf
    let nextClientS = updateState clientState news
    let client' = (clientID, conn, nextClientS)
    -- NOTE: could have called `loop` here, but this would result in a race condition between autostep and updateShapes somehow. Therefore, we explicitly transition to waiting for an update on label sizes whenever resampled.
    waitUpdate client'
    where s = getBackendState clientState

stepAndSend client@(clientID, conn, clientState) = do
    let s = getBackendState clientState
    let nexts = O.step s
<<<<<<< HEAD
    -- wsSendJSONList conn (shapesr nexts :: [Shape Double])
    wsSendJSONFrame conn
        Frame {
            flag = "running",
            ordering = shapeOrdering s,
            shapes = shapesr s :: [Shape Double]
        }
    -- loop conn (trRaw "state:" nexts)
=======
    wsSendShapes conn (shapesr nexts :: [Shape Double])
>>>>>>> 82a7bbbf
    loop (clientID, conn, updateState clientState nexts)

--------------------------------------------------------------------------------
-- Logger

withColoredFormatter, withFormatter :: GenericHandler Handle -> GenericHandler Handle
withFormatter handler = setFormatter handler formatter
    where formatter = simpleLogFormatter ("[$time $loggername $prio]" ++ "\n$msg")
withColoredFormatter handler = setFormatter handler formatter
    where formatter = simpleLogFormatter (bgColor Red $ style Bold "[$time $loggername $prio]" ++ "\n$msg")

logDebug, logInfo, logError :: Client -> String -> IO ()
logDebug client = debugM (idString client)
logInfo  client = infoM  (idString client)
logError client = errorM (idString client)

--------------------------------------------------------------------------------
-- WebSocket utils

-- TODO use the more generic wsSendJSON?
wsSendShapes :: WS.Connection -> [Shape Double] -> IO ()
wsSendShapes conn shapes = WS.sendTextData conn $ encode packet
    where packet = Packet { typ = "shapes", contents = shapes }

wsSendFrame :: WS.Connection -> Frame -> IO ()
wsSendFrame conn frame = WS.sendTextData conn $ encode packet
    where packet = Packet { typ = "shapes", contents = frame }

wsSendPacket :: ToJSON a => WS.Connection -> Packet a -> IO ()
wsSendPacket conn packet = WS.sendTextData conn $ encode packet


-- | This 'runServer' is exactly the same as the one in "Network.WebSocket". Duplicated for calling a customized version of 'runServerWith' with error messages enabled.
runServer :: String     -- ^ Address to bind
          -> Int        -- ^ Port to listen on
          -> WS.ServerApp  -- ^ Application
          -> IO ()      -- ^ Never returns
runServer host port app = runServerWith host port WS.defaultConnectionOptions app

-- | A version of 'runServer' which allows you to customize some options.
runServerWith :: String -> Int -> WS.ConnectionOptions -> WS.ServerApp -> IO ()
runServerWith host port opts app = S.withSocketsDo $
  bracket
  (WS.makeListenSocket host port)
  S.close
  (\sock ->
    mask_ $ forever $ do
      allowInterrupt
      (conn, _) <- S.accept sock
      void $ forkIOWithUnmask $ \unmask ->
        finally (unmask $ runApp conn opts app) (S.close conn)
    )

runApp :: S.Socket
       -> WS.ConnectionOptions
       -> WS.ServerApp
       -> IO ()
runApp socket opts app = do
       sock <- WS.makePendingConnection socket opts
       app sock<|MERGE_RESOLUTION|>--- conflicted
+++ resolved
@@ -237,18 +237,12 @@
 renderer (Renderer s) pending = do
     conn <- WS.acceptRequest pending
     WS.forkPingThread conn 30 -- To keep the connection alive
-<<<<<<< HEAD
-    wsSendJSONFrame conn
+    wsSendFrame conn
         Frame {
             flag = "initial",
             ordering = shapeOrdering s,
             shapes = shapesr s :: [Shape Double]
         }
-=======
-    -- wsSendShapes conn (shapesr s) -- COMBAK: remove
-    wsSendFrame conn Frame { flag = "initial",
-                            shapes = shapesr s :: [Shape Double] }
->>>>>>> 82a7bbbf
     clientID <- newUUID
     let clientState = Renderer $ O.step s
     let client = (clientID, conn, clientState)
@@ -259,17 +253,12 @@
     | optStatus (paramsr s) == EPConverged = do
         logInfo client "Optimization completed."
         logInfo client ("Current weight: " ++ show (weight (paramsr s)))
-<<<<<<< HEAD
-        wsSendJSONFrame conn
+        wsSendFrame conn
             Frame {
                 flag = "final",
                 ordering = shapeOrdering s,
                 shapes = shapesr s :: [Shape Double]
             }
-=======
-        wsSendFrame conn Frame { flag = "final",
-                                shapes = shapesr s :: [Shape Double] }
->>>>>>> 82a7bbbf
         processCommand client
     | autostep s = stepAndSend client
     | otherwise = processCommand client
@@ -335,20 +324,6 @@
     logError client "Server Error: the Substance program cannot be updated when the server is in Renderer mode."
 substanceEdit subIn client@(clientID, conn, Editor env styProg s) = do
     logInfo client $ "Substance program received: " ++ subIn
-<<<<<<< HEAD
-    subOut <- parseSubstance "" subIn env
-
-    logDebug client $ show subOut
-
-    newState <- compileStyle styProg subOut
-    wsSendJSONFrame conn
-        Frame {
-            flag = "initial",
-            ordering = shapeOrdering newState,
-            shapes = shapesr newState :: [Shape Double]
-        }
-    loop (clientID, conn, Editor env styProg $ Just newState)
-=======
     subRes <- try (parseSubstance "" subIn env)
     case subRes of
         Right subOut -> do
@@ -356,12 +331,14 @@
             styRes <- try (compileStyle styProg subOut)
             case styRes of
                 Right newState -> do
-                    wsSendFrame conn Frame { flag = "initial",
-                                            shapes = shapesr newState :: [Shape Double] }
+                    wsSendFrame conn Frame {
+                        flag = "initial",
+                        ordering = shapeOrdering newState,
+                        shapes = shapesr newState :: [Shape Double]
+                    }
                     loop (clientID, conn, Editor env styProg $ Just newState)
                 Left styError -> substanceError client styError
         Left subError -> substanceError client subError
->>>>>>> 82a7bbbf
 
 updateShapes :: [Shape Double] -> Client -> IO ()
 updateShapes newShapes client@(clientID, conn, clientState) =
@@ -433,31 +410,14 @@
 
 resampleAndSend, stepAndSend :: Client -> IO ()
 resampleAndSend client@(clientID, conn, clientState) = do
-<<<<<<< HEAD
     let news = {- resample -} G.sampleBest G.numStateSamples s -- TODO
     let (newShapes, _, _) = evalTranslation news
-    wsSendJSONFrame conn
+    wsSendFrame conn
         Frame {
             flag = "initial",
             ordering = shapeOrdering news,
             shapes = newShapes
         }
-=======
-    let (resampledShapes, rng') = sampleShapes (G.rng s) (G.shapesr s)
-    let uninitVals = map G.toTagExpr $ G.shapes2vals resampledShapes $ G.uninitializedPaths s
-    let trans' = G.insertPaths (G.uninitializedPaths s) uninitVals (G.transr s)
-                    -- TODO: shapes', rng' = G.sampleConstrainedState (G.rng s) (G.shapesr s) (G.constrs s)
-
-    let (resampledFields, rng'') = G.resampleFields (G.varyingPaths s) rng'
-    -- make varying map using the newly sampled fields (we do not need to insert the shape paths)
-    let varyMapNew = G.mkVaryMap (filter G.isFieldPath $ G.varyingPaths s) resampledFields
-    let news = s { G.shapesr = resampledShapes, G.rng = rng'',
-                    G.transr = trans',
-                    G.varyingState = G.shapes2floats resampledShapes varyMapNew $ G.varyingPaths s,
-                    G.paramsr = (G.paramsr s) { G.weight = G.initWeight, G.optStatus = G.NewIter } }
-    wsSendFrame conn Frame { flag = "initial",
-                            shapes = fst $ evalTranslation news :: [Shape Double] }
->>>>>>> 82a7bbbf
     let nextClientS = updateState clientState news
     let client' = (clientID, conn, nextClientS)
     -- NOTE: could have called `loop` here, but this would result in a race condition between autostep and updateShapes somehow. Therefore, we explicitly transition to waiting for an update on label sizes whenever resampled.
@@ -467,18 +427,14 @@
 stepAndSend client@(clientID, conn, clientState) = do
     let s = getBackendState clientState
     let nexts = O.step s
-<<<<<<< HEAD
     -- wsSendJSONList conn (shapesr nexts :: [Shape Double])
-    wsSendJSONFrame conn
+    wsSendFrame conn
         Frame {
             flag = "running",
             ordering = shapeOrdering s,
             shapes = shapesr s :: [Shape Double]
         }
     -- loop conn (trRaw "state:" nexts)
-=======
-    wsSendShapes conn (shapesr nexts :: [Shape Double])
->>>>>>> 82a7bbbf
     loop (clientID, conn, updateState clientState nexts)
 
 --------------------------------------------------------------------------------
