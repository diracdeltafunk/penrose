-- | The "computation" module contains a library of computations to be used in Style files.
{-# LANGUAGE AllowAmbiguousTypes       #-}
{-# LANGUAGE DeriveDataTypeable        #-}
{-# LANGUAGE FlexibleContexts          #-}
{-# LANGUAGE NoMonomorphismRestriction #-}
{-# LANGUAGE RankNTypes                #-}
{-# LANGUAGE UnicodeSyntax             #-}
module Computation where
import           Data.Data
import           Data.Dynamic
import           Data.List                          (nub, sort)
import qualified Data.Map.Strict                    as M
import           Data.Typeable
import           Debug.Trace
import           Functions
import           Shapes
import           System.Random
import           System.Random.Shuffle
import           Utils

type Interval = (Float, Float)

-- Each computation uses this rng (not super high-quality)
compRngSur :: StdGen
compRngSur = mkStdGen seed
    where seed = 16 -- deterministic RNG with seed

compRng :: StdGen
compRng = mkStdGen seed
    where seed = 16 -- deterministic RNG with seed

--------------- Computations

-- Delays some number of seconds (at least in ghci) and returns 0
-- I think the compiler is optimizing or caching the hard part though
-- If you change the exponent, you need to change the number of 9s
-- Why does it change the color?
delay15 :: (Autofloat a) => a -> a
delay15 x = trace "delay15" ((x^2 + r2f (head $ reverse $ take (10^7) [0, 1..])) - (9999999 + x * x))

addVector :: (Autofloat a) => Pt2 a -> Pt2 a -> Pt2 a
addVector (x, y) (c, d) = {-trace "addVector" $ -}(x + c, y + d)

testPoly :: Autofloat a => Circ' a -> a
testPoly c = 5.5

-- Generate n random values uniformly randomly sampled from interval and return generator.
-- NOTE: I'm not sure how backprop works WRT randomness, so the gradients might be inconsistent here.
-- Interval is not polymorphic because I want to avoid using the Random typeclass (Random a)
   -- which causes type inference problems in Style for some reason.
-- Also apparently using Autofloat here with typeable causes problems for generality of returned StdGen.
-- But it works fine without Typeable.
randomsIn :: (Autofloat a) => StdGen -> Integer -> Interval -> ([a], StdGen)
randomsIn g 0 _        =  ([], g)
randomsIn g n interval = let (x, g') = randomR interval g -- First value
                             (xs, g'') = randomsIn g' (n - 1) interval in -- Rest of values
                         (r2f x : xs, g'')

-- Generate n random values uniformly randomly sampled from interval and DO NOT return generator.
-- (has problems with typeable)
randomsIn' :: (Autofloat a) => StdGen -> Integer -> Interval -> [a]
randomsIn' g 0 _        =  []
randomsIn' g n interval = let (x, g') = randomR interval g -- First value
                              (xs, _) = randomsIn g' (n - 1) interval in -- Rest of values
                          r2f x : xs

-- Given a generator, number of points, and lower left and top right of bbox, return points for a surjection.
-- Points generated lie in the bbox given, whether in math space or screen space
-- TODO pass randomness around in Runtime
computeSurjection :: Autofloat a => StdGen -> Integer -> Pt2 a -> Pt2 a -> ([Pt2 a], StdGen)
computeSurjection g numPoints (lowerx, lowery) (topx, topy) =
                  if numPoints < 2 then error "Surjection needs to have >= 2 points"
                  else let (xs_inner, g') = randomsIn g (numPoints - 2) (r2f lowerx, r2f topx)
                           xs = lowerx : xs_inner ++ [topx] -- Include endpts so function covers domain
                           xs_increasing = sort xs
                           (ys_inner, g'') = randomsIn g' (numPoints - 2) (r2f lowery, r2f topy)
                           ys = lowery : ys_inner ++ [topy] --clude endpts so function is onto
                           ys_perm = shuffle' ys (length ys) g'' in -- Random permutation. TODO return g3?
                           (zip xs_increasing ys_perm, g'') -- len xs == len ys


-- Given a generator, number of points, and lower left and top right of bbox, return points for a bijection.
-- Points generated lie in the bbox given, whether in math space or screen space
-- TODO pass randomness around in Runtime
computeBijection :: Autofloat a => StdGen -> Integer -> Pt2 a -> Pt2 a -> ([Pt2 a], StdGen)
computeBijection g numPoints (lowerx, lowery) (topx, topy) =
                  if numPoints < 2 then error "Bijection needs to have >= 2 points"
                  else let (xs_inner, g') = randomsIn g (numPoints - 2) (r2f lowerx, r2f topx)
                           xs = lowerx : xs_inner ++ [topx] -- Include endpts so function covers domain
                           xs_plot = nub (reverse (sort xs))
                           (ys_inner, g'') = randomsIn g' (numPoints - 2) (r2f lowery, r2f topy)
                           ys = lowery : ys_inner ++ [topy] --clude endpts so function is onto
                           ys_plot = (nub (sort ys)) in -- Random permutation. TODO return g3?
                           (zip xs_plot ys_plot, g'') -- len xs == len ys


-- Given a generator, number of points, and lower left and top right of bbox, return points for a injection.
-- Points generated lie in the bbox given, whether in math space or screen space
-- TODO pass randomness around in Runtime
computeInjection :: Autofloat a => StdGen -> Integer -> Pt2 a -> Pt2 a -> ([Pt2 a], StdGen)
computeInjection g numPoints (lowerx, lowery) (topx, topy) =
                  if numPoints < 2 then error "Injection needs to have >= 2 points"
                  else let (xs_inner, g') = randomsIn g (numPoints - 2) (r2f lowerx, r2f topx)
                           xs = lowerx : xs_inner ++ [topx] -- Include endpts so function covers domain
                           xs_plot = nub (reverse (sort xs))
                           (ys_inner, g'') = randomsIn g' (numPoints - 2) (r2f (lowery + (topy - lowery)/4), r2f (topy - (topy - lowery)/4))
                           ys = (lowery + (topy - lowery)/4) : ys_inner ++ [topy - (topy - lowery)/4] --clude endpts so function is onto
                           ys_plot = (nub (sort ys)) in -- Random permutation. TODO return g3?
                           (zip xs_plot ys_plot, g'') -- len xs == len ys



-- this function could be more general, taking in two objects and computing their bounding box
computeSurjectionBbox :: (Autofloat a) => StdGen -> Integer
                                   -> SolidArrow' a -> SolidArrow' a -> ([Pt2 a], StdGen)
computeSurjectionBbox g n a1 a2 = let xs = [startx' a1, endx' a1, startx' a2, endx' a2]
                                      ys = [starty' a1, endy' a1, starty' a2, endy' a2]
                                      lower_left = (minimum xs, minimum ys)
                                      top_right = (maximum xs, maximum ys) in
                                  -- trace ("surjection bbox " ++ show lower_left ++ " " ++ show top_right) $
                                  computeSurjection g n lower_left top_right

-- Computes the surjection to lie inside a bounding box defined by the corners of a box
-- defined by four straight lines, assuming their lower/left coordinates come first.
-- Their intersections give the corners.
computeSurjectionLines :: (Autofloat a) => StdGen -> Integer
                                   -> Line' a -> Line' a -> Line' a -> Line' a -> ([Pt2 a], StdGen)
computeSurjectionLines g n left right bottom top =
                       let lower_left = (startx_l' left, starty_l' bottom) in
                       let top_right = (startx_l' right, starty_l' top) in
                       computeSurjection g n lower_left top_right


-- Computes the bijection to lie inside a bounding box defined by the corners of a box
-- defined by four straight lines, assuming their lower/left coordinates come first.
-- Their intersections give the corners.
computeBijectionLines :: (Autofloat a) => StdGen -> Integer
                                   -> Line' a -> Line' a -> Line' a -> Line' a -> ([Pt2 a], StdGen)
computeBijectionLines g n left right bottom top =
                       let lower_left = (startx_l' left, starty_l' bottom) in
                       let top_right = (startx_l' right, starty_l' top) in
                       computeBijection g n lower_left top_right

-- Computes the injection to lie inside a bounding box defined by the corners of a box
-- defined by four straight lines, assuming their lower/left coordinates come first.
-- Their intersections give the corners.
computeInjectionLines :: (Autofloat a) => StdGen -> Integer
                                   -> Line' a -> Line' a -> Line' a -> Line' a -> ([Pt2 a], StdGen)
computeInjectionLines g n left right bottom top =
                       let lower_left = (startx_l' left, starty_l' bottom) in
                       let top_right = (startx_l' right, starty_l' top) in
                       computeInjection g n lower_left top_right

-- | No arguments for now, to avoid typechecking
computeColor :: () -> Color
computeColor () = makeColor 0.5 0.1 (0.2 / 3) 0.5

computeColor2 :: () -> Color
computeColor2 () = makeColor (0.1 * 0.5) 0.1 0.5 0.5

makeColor' :: (Autofloat a) => a -> a -> a -> a -> Color
makeColor' r g b a = makeColor (r2f r) (r2f g) (r2f b) (r2f a)

computeColorArgs :: (Autofloat a) => String -> a -> Color
computeColorArgs ref1 mag = trace ("computeColorArgs " ++ ref1) $
                                 makeColor' (scale mag) (scale mag) (scale mag) 0.5
                 where scale c = c * 0.1

-- Compute the radius of the inner set to always be half the radius of the outer set, overriding optimization.
computeRadiusAsFrac :: (Autofloat a) => Circ' a -> a -> a
computeRadiusAsFrac circ mag = {-trace ("computeRadiusAsFrac") $-} mag * r' circ

-- Compute the radius of the circle to lie on a point
computeRadiusToMatch :: (Autofloat a) => Circ' a -> Pt' a -> a
computeRadiusToMatch c p = {-trace ("computeRadiusToMatch") $ -}
                           norm [getX c - getX p, getY c - getY p]

computeColorRGBA :: (Autofloat a) => a -> a -> a -> a -> Color
computeColorRGBA = makeColor'

-- calculates a line (of two points) intersecting the first axis, stopping before it leaves bbox of second axis
-- TODO rename lineLeft and lineRight
-- assuming a1 horizontal and a2 vertical, respectively
lineLeft :: (Autofloat a) => a -> SolidArrow' a -> SolidArrow' a -> [Pt2 a]
lineLeft lineFrac a1 a2 = let a1_start = startx' a1 in
                          let a1_len = abs (endx' a1 - a1_start) in
                          let xpos = a1_start + lineFrac * a1_len in
                          [(xpos, starty' a1), (xpos, endy' a2)]

-- assuming a1 vert and a2 horiz, respectively
-- can this be written in terms of lineLeft?
lineRight :: (Autofloat a) => a -> SolidArrow' a -> SolidArrow' a -> [Pt2 a]
lineRight lineFrac a1 a2 = let a1_start = starty' a1 in
                           let a1_len = abs (endy' a1 - a1_start) in
                           let ypos = a1_start + lineFrac * a1_len in
                           [(startx' a2, ypos), (endx' a2, ypos)]

-- calculates the width (or height) of a region defined by two vert (or horiz) lines
regionX :: (Autofloat a) => Line' a -> Line' a -> a
regionX lineL lineR = -- assuming two vertical lines (left, right)
                    let (xl, xr) = (startx_l' lineL, startx_l' lineR) in
                    abs $ xr - xl

regionY :: (Autofloat a) => Line' a -> Line' a -> a
regionY lineB lineT = -- assuming two horiz lines (bottom, top)
                    let (yb, yt) = (starty_l' lineB, starty_l' lineT) in
                    abs $ yb - yt

-- Calculates the center of a rectangular region defined by the intersection of four lines
-- TODO: a lot of code is duplicated from the above two
regionCenter :: (Autofloat a) => Line' a -> Line' a -> Line' a -> Line' a -> (a, a)
regionCenter left right down up = -- expects input lines to be left, right, etc. in a rectangle
                    -- assuming two vertical / and horizontal lines , calculates x left, x right, etc.
                    let (xl, xr, yl, yr) = (startx_l' left, startx_l' right, starty_l' down, starty_l' up) in
                    ((xl + xr) / 2, (yl + yr) / 2)

------------------------------------- Computation boilerplate
-- Registration, typechecking, error handling

type CompFn a = (Autofloat a) => [TypeIn a] -> [Obj' a] -> TypeIn a
type CompFnOn a = [TypeIn a] -> [Obj' a] -> TypeIn a

-- TODO Generate the typechecking and registration dict with Template Haskell
-- typecheck :: [String] -> [String] -> [TypeIn a] -> [Obj' a]

error' :: (Autofloat a) => Name -> [TypeIn a] -> [Obj' a] -> b
error' nm vals objs = error ("unexpected # or type or argument in `" ++ nm ++ "`'s arguments: \n"
                                         ++ show vals ++ "\n" ++ show objs)

-- | this function models property access and calls the general "get" function
get' :: CompFn a
get' [TStr p] [obj] = get p obj

<<<<<<< HEAD
multiply' :: CompFn a
-- TODO pattern match on multiple TNums
multiply' [TNum a, TNum b] [] = TNum $ a * b
=======
srgba' :: CompFn a
srgba' [TNum r, TNum g, TNum b, TNum a] [] = TColor $ makeColor' r g b a
>>>>>>> 6ed5bb9d

computeColor' :: CompFn a
computeColor' _ _ = TColor $ computeColor ()

computeColor2' :: CompFn a
computeColor2' _ _ = TColor $ computeColor2 ()

computeColorArgs' :: CompFn a
computeColorArgs' [TStr s, TNum x] _ = TColor $ computeColorArgs s x
computeColorArgs' v o                = error' "computeColorArgs" v o

computeRadiusAsFrac' :: CompFn a
computeRadiusAsFrac' [TNum mag] [C' circ] = TNum $ computeRadiusAsFrac circ mag
computeRadiusAsFrac' v o = error' "computeRadiusAsFrac" v o

computeRadiusToMatch' :: CompFn a
computeRadiusToMatch' [] [C' c, P' p] = TNum $ computeRadiusToMatch c p
computeRadiusToMatch' v o             = error' "computeRadiusToMatch" v o

computeColorRGBA' :: CompFn a
computeColorRGBA' [TNum x1, TNum x2, TNum x3, TNum x4] [] = TColor $ computeColorRGBA x1 x2 x3 x4
computeColorRGBA' v o = error' "computeColorRGBA" v o

-- TODO: revert the next three "x"s to TInt
computeSurjection' :: CompFn a
computeSurjection' [TNum x, TPt p1, TPt p2] [] = TPath $ fst $ computeSurjection compRngSur (floor x) p1 p2
computeSurjection' v o = error' "computeSurjection" v o

computeSurjectionBbox' :: CompFn a
computeSurjectionBbox' [TNum x] [A' a1, A' a2] = TPath $ fst $ computeSurjectionBbox compRng (floor x) a1 a2
computeSurjectionBbox' [TNum x] [AR' ar1, A' a1, A' a2] = TPath $ fst $ computeSurjectionBbox compRng (floor x) a1 a2
computeSurjectionBbox' v o = error' "computeSurjectionBbox" v o

-- TODO: for multiple objects, inputs might not be in right order (depending on lookupAll)
computeSurjectionLines' :: CompFn a
computeSurjectionLines' [TNum x] [LN' l1, LN' l2, LN' l3, LN' l4] =
                        TPath $ fst $ computeSurjectionLines compRng (floor x) l1 l2 l3 l4
computeSurjectionLines' v o = error' "computeSurjectionLines" v o

computeBijectionLines' :: CompFn a
computeBijectionLines' [TNum x] [LN' l1, LN' l2, LN' l3, LN' l4] =
                        TPath $ fst $ computeBijectionLines compRng (floor x) l1 l2 l3 l4
computeBijectionLines' v o = error' "computeBijectionLines" v o

computeInjectionLines' :: CompFn a
computeInjectionLines' [TNum x] [LN' l1, LN' l2, LN' l3, LN' l4] =
                        TPath $ fst $ computeInjectionLines compRng (floor x) l1 l2 l3 l4
computeInjectionLines' v o = error' "computeInjectionLines" v o

lineLeft' :: CompFn a
lineLeft' [TNum x] [A' a1, A' a2] = TPath $ lineLeft x a1 a2
lineLeft' v o                     = error' "lineLeft" v o

lineRight' :: CompFn a -- pretty much same as above
lineRight' [TNum x] [A' a1, A' a2] = TPath $ lineRight x a1 a2
lineRight' v o                     = error' "lineRight" v o

-- TODO make this more principled?
addVector' :: CompFn a
addVector' [TNum n1, TNum n2] [P' p] = TPt $ addVector (n1, n2) (xp' p, yp' p)
addVector' v o                       = error' "addVector" v o

regionX' :: CompFn a
regionX' [] [LN' lineLeft, LN' lineRight] = TNum $ regionX lineLeft lineRight
regionX' v o                              = error' "regionX" v o

-- returns the middle of the square as a starting position
midSquare' :: CompFn a
midSquare' [] [S' b] = TPt(xs' b, ys' b)

rightSquare' :: CompFn a
rightSquare' [] [S' b] = TPt(xs' b + side' b/2, ys' b + side' b/2)

leftSquare' :: CompFn a
leftSquare' [] [S' b] = TPt(xs' b - side' b/2, ys' b + side' b/2)

toRightSquare' :: CompFn a
toRightSquare' [] [S' b] = TPt(xs' b + 200, ys' b)

toLeftSquare' :: CompFn a
toLeftSquare' [] [S' b] = TPt(xs' b - 200, ys' b)

toAboveSquare' :: CompFn a
toAboveSquare' [] [S' b] = TPt(xs' b, ys' b + 125)

toBelowSquare' :: CompFn a
toBelowSquare' [] [S' b] = TPt(xs' b, ys' b-125)

startArrow' :: CompFn a
startArrow' [] [A' a] = TPt(startx' a, starty' a)

endArrow' :: CompFn a
endArrow' [] [A' a] = TPt(endx' a, endy' a)

neg' :: CompFn a
neg' [] [A' a] = let sx = startx' a
                     sy = starty' a
                     ex = endx' a
                     ey = endy' a
                 in TPt(sx - (ex - sx), sy - (ey - sy))


toBelowStartArrow' :: CompFn a
toBelowStartArrow' [] [A' a] = TPt(startx' a, starty' a - 20)

toBelowEndArrow' :: CompFn a
toBelowEndArrow' [] [A' a] = TPt(endx' a, endy' a - 20)

addVecEnd' :: CompFn a
addVecEnd' [] [A' a, A' b] = TPt(endx' a + endx' b - startx' a, endy' a + endy' b - starty' a)

regionY' :: CompFn a
regionY' [] [LN' down, LN' up] = TNum $ regionY down up
regionY' v o                   = error' "regionY" v o

regionCenter' :: CompFn a
regionCenter' [] [LN' l, LN' r, LN' d, LN' u] = TPt $ regionCenter l r d u
regionCenter' v o                             = error' "regionCenter" v o

-- TODO parse these at runtime
atOrigin' :: CompFn a
atOrigin' _ _ = TPt (-100, 0)

atEnd' :: CompFn a
atEnd' _ _ = TPt (100, 100)

atEnd2' :: CompFn a
atEnd2' _ _ = TPt (-100, -100)

toRight' :: CompFn a
toRight' _ _ = TPt (325, 0)

toAbove' :: CompFn a
toAbove' _ _ = TPt (-100, 200)

lightBlue' :: CompFn a
lightBlue' _ _ = TColor $ makeColor 0.1 0.1 0.9 0.2

darkBlue' :: CompFn a
darkBlue' _ _ = TColor $ makeColor 0.05 0.05 0.6 1

-- | 'computationDict' stores a mapping from the name of computations to the actual implementation
computationDict :: (Autofloat a) => M.Map String (CompFnOn a)
computationDict = M.fromList flist
    where flist = [
                    ("_get", get'),
                    ("multiply", multiply'),
                    ("computeColor", computeColor'),
                    ("computeColor2", computeColor2'),
                    ("computeColorArgs", computeColorArgs'),
                    ("computeRadiusAsFrac", computeRadiusAsFrac'), -- TODO change the primes
                    ("computeRadiusToMatch", computeRadiusToMatch'),
                    ("computeColorRGBA", computeColorRGBA'),
                    ("computeSurjection", computeSurjection'),
                    ("computeSurjectionBbox", computeSurjectionBbox'),
                    ("lineLeft", lineLeft'),
                    ("lineRight", lineRight'),
                    ("addVector", addVector'),
                    ("computeSurjectionLines", computeSurjectionLines'),
                    ("computeBijectionLines", computeBijectionLines'),
                    ("computeInjectionLines", computeInjectionLines'),
                    ("regionX", regionX'),
                    ("regionY", regionY'),
                    ("midSquare", midSquare'),
                    ("srgba", srgba'),
                    ("toRightSquare", toRightSquare'),
                    ("toLeftSquare", toLeftSquare'),
                    ("toAboveSquare", toAboveSquare'),
                    ("toBelowSquare", toBelowSquare'),
                    ("rightSquare", rightSquare'),
                    ("leftSquare", leftSquare'),
                    ("startArrow", startArrow'),
                    ("toBelowStartArrow", toBelowStartArrow'),
                    ("toBelowEndArrow", toBelowEndArrow'),
                    ("endArrow", endArrow'),
                    ("addVecEnd", addVecEnd'),
                    ("neg", neg'),
                    ("regionCenter", regionCenter'),
                    ("atOrigin", atOrigin'),
                    ("toRight", toRight'),
                    ("toAbove", toAbove'),
                    ("lightBlue", lightBlue'),
                    ("darkBlue", darkBlue')
                  ]<|MERGE_RESOLUTION|>--- conflicted
+++ resolved
@@ -231,14 +231,11 @@
 get' :: CompFn a
 get' [TStr p] [obj] = get p obj
 
-<<<<<<< HEAD
 multiply' :: CompFn a
 -- TODO pattern match on multiple TNums
 multiply' [TNum a, TNum b] [] = TNum $ a * b
-=======
 srgba' :: CompFn a
 srgba' [TNum r, TNum g, TNum b, TNum a] [] = TColor $ makeColor' r g b a
->>>>>>> 6ed5bb9d
 
 computeColor' :: CompFn a
 computeColor' _ _ = TColor $ computeColor ()
