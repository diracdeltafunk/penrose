--- conflicted
+++ resolved
@@ -11,12 +11,8 @@
 import           Debug.Trace
 import           System.Random
 import           System.Random.Shuffle
-<<<<<<< HEAD
 import           Data.List (intercalate)
-
-=======
 import           Data.Fixed            (mod')
->>>>>>> f143375c
 
 default (Int, Float)
 
