-- {-# LANGUAGE TemplateHaskell, StandaloneDeriving #-}
{-# LANGUAGE RankNTypes     #-}
{-# LANGUAGE ExplicitForAll #-}

module Penrose.Functions
  ( compDict
  , compSignatures
  , objFuncDict
  , objSignatures
  , constrFuncDict
  , constrSignatures
  , invokeComp
  , invokeOptFn
  , defaultObjFnsOf
  , defaultConstrsOf
  , OptFn
  , OptSignatures
  ) where

import           Data.Aeson            (toJSON)
import           Data.Fixed            (mod')
import           Data.List             (find, findIndex, maximumBy, nub, sort)
import qualified Data.Map.Strict       as M
import           Data.Maybe            (fromMaybe)
-- import           Data.Colour
import qualified Data.MultiMap         as MM
import           Debug.Trace
import           Penrose.Shapes
import           Penrose.Transforms
import           Penrose.Util
import           System.Random         (StdGen, mkStdGen, randomR)
import           System.Random.Shuffle (shuffle')

default (Int, Float) -- So we don't default to Integer, which is 10x slower than Int (?)

-- genShapeType $ shapeTypes shapeDefs

--------------------------------------------------------------------------------
type FuncName = String

type OptSignatures = MM.MultiMap String [ArgType]

-- TODO: should computations be overloaded?
type CompSignatures = M.Map String ([ArgType], ArgType)

type OptFn a = [ArgVal a] -> a

type ObjFnOn a = [ArgVal a] -> a

type ConstrFnOn a = [ArgVal a] -> a

type CompFnOn a = [ArgVal a] -> StdGen -> (ArgVal a, StdGen)

type ObjFn
   = forall a. (Autofloat a) =>
                 [ArgVal a] -> a

type ConstrFn
   = forall a. (Autofloat a) =>
                 [ArgVal a] -> a

type CompFn
   = forall a. (Autofloat a) =>
                 [ArgVal a] -> StdGen -> (ArgVal a, StdGen)

-- | computations that do not use randomization
type ConstCompFn
   = forall a. (Autofloat a) =>
                 [ArgVal a] -> ArgVal a

-- TODO: are the Info types still needed?
type Weight a = a

type ObjFnInfo a = (ObjFnOn a, Weight a, [Value a])

type ConstrFnInfo a = (ConstrFnOn a, Weight a, [Value a])

data FnInfo a
  = ObjFnInfo a
  | ConstrFnInfo a

-- TODO: the functions can just be looked up and checked once, don't need to repeat
invokeOptFn ::
     (Autofloat a)
  => M.Map String (OptFn a)
  -> FuncName
  -> [ArgVal a]
  -> OptSignatures
  -> a
invokeOptFn dict n args signatures =
  let sigs =
        case signatures MM.! n of
          [] -> noSignatureError n
          l  -> l
      args' = checkArgsOverload args sigs n
      f = fromMaybe (noFunctionError n) (M.lookup n dict)
  in f args
    -- in f args'

-- For a very limited form of supertyping...
linelike :: Autofloat a => Shape a -> Bool
linelike shape = fst shape == "Line" || fst shape == "Arrow"

--------------------------------------------------------------------------------
-- Computations
compDict :: (Autofloat a) => M.Map String (CompFnOn a)
compDict =
  M.fromList
    [ ("rgba", constComp rgba)
    , ("rgba2", constComp rgba2)
    , ("xy", constComp xy)
    , ("atan", constComp arctangent)
    , ("atan2", constComp arctangent2)
    , ("cos", constComp cosine)
    , ("sin", constComp sine)
    , ("calcVectorsAngle", constComp calcVectorsAngle)
    , ("calcVectorsAngle", constComp calcVectorsAngle)
    , ("calcVectorsAngleWithOrigin", constComp calcVectorsAngleWithOrigin)
    , ("generateRandomReal", constComp generateRandomReal)
    , ("calcNorm", constComp calcNorm)
    , ("normSq", constComp normSq')
    , ("bboxWidth", constComp bboxWidth)
    , ("bboxHeight", constComp bboxHeight)
    , ("intersectionX", constComp intersectionX)
    , ("intersectionY", constComp intersectionY)
    , ("midpointX", constComp midpointX)
    , ("midpointY", constComp midpointY)
    , ("mirrorAngle", constComp mirrorAngle)
    , ("mirrorPosX", constComp mirrorPosX)
    , ("mirrorPosY", constComp mirrorPosY)
    , ("average", constComp average)
    , ("len", constComp len)
    , ("lineLeft", constComp lineLeft)
    , ("lineRight", constComp lineRight)
    , ("interpolate", constComp interpolate)
    , ("sampleFunction", sampleFunction)
    , ("fromDomain", fromDomain)
    , ("applyFn", constComp applyFn)
    , ("norm_", constComp norm_) -- type: any two GPIs with centers (getX, getY)
    , ("midpointPathX", constComp midpointPathX)
    , ("midpointPathY", constComp midpointPathY)
    , ("sizePathX", constComp sizePathX)
    , ("sizePathY", constComp sizePathY)
    , ("makeRegionPath", constComp makeRegionPath)
    , ("sampleFunctionArea", sampleFunctionArea)
    , ("makeCurve", makeCurve)
    , ("triangle", constComp triangle)
    , ("shared", constComp sharedP)
    , ("angleOf", constComp angleOf)
    , ("perpX", constComp perpX)
    , ("perpY", constComp perpY)
    , ("perpPath", constComp perpPath)
    , ("get", constComp get')
    , ("projectAndToScreen", constComp projectAndToScreen)
    , ("projectAndToScreen_list", constComp projectAndToScreen_list)
    , ("scaleLinear", constComp scaleLinear')
    , ("slerp", constComp slerp')
    , ("mod", constComp modSty)
    , ("halfwayPoint", constComp halfwayPoint')
    , ("normalOnSphere", constComp normalOnSphere')
    , ("arcPath", constComp arcPath')
    , ("arcPathEuclidean", constComp arcPathEuclidean)
    , ("angleBisector", constComp angleBisector')
    , ("angleBisectorEuclidean", constComp angleBisectorEuclidean)
    , ("tangentLineSX", constComp tangentLineSX)
    , ("tangentLineSY", constComp tangentLineSY)
    , ("tangentLineEX", constComp tangentLineEX)
    , ("tangentLineEY", constComp tangentLineEY)
    , ("polygonizeCurve", constComp polygonizeCurve)
    , ("setOpacity", constComp setOpacity)
    , ("scaleColor", constComp scaleColor)
    , ("blendColor", constComp blendColor)
    , ("sampleColor", sampleColor')
    , ("sampleNum", sampleNum')
    , ("bbox", constComp bbox')
    , ("min", constComp min')
    , ("max", constComp max')
    , ("pathFromPoints", constComp pathFromPoints)
    , ("polygonFromPoints", constComp polygonFromPoints)
    , ("join", constComp joinPath)
    , ("dot", constComp dotFn)
    , ("angle", constComp angleFn)
    , ("randomColor", randomColor) 

  , ("calcZSphere", constComp calcZSphere)

  -- Hyperbolic funcions
  , ("calcZ", constComp calcZ)
  , ("toDisk", constComp toDisk)
  , ("diskToScreen", constComp diskToScreen)
  , ("slerpHyp", constComp slerpHyp)
  , ("ptToDiskAndScreen", constComp ptToDiskAndScreen)
  , ("pathToDiskAndScreen", constComp pathToDiskAndScreen)
  , ("halfwayPointHyp", constComp halfwayPointHyp)
  , ("normalOnHyp", constComp normalOnHyp)
  , ("arcPathHyp", constComp arcPathHyp)
  , ("angleBisectorHyp", constComp angleBisectorHyp)
  , ("perpPathHyp", constComp perpPathHyp)
  , ("makeBisectorMark", constComp makeBisectorMark)

        -- Transformations
    , ("rotate", constComp rotate)
    , ("rotateAbout", constComp rotateAbout)
    , ("scale", constComp scale)
    , ("translate", constComp translate)
    , ("andThen", constComp andThen)
    , ("transformSRT", constComp transformSRT)
    , ("mkPoly", constComp mkPoly)
    , ("unitSquare", constComp unitSquare)
    , ("unitCircle", constComp unitCircle)
    , ("testTriangle", constComp testTri)
    , ("testNonconvexPoly", constComp testNonconvexPoly)
    , ("randomPolygon", randomPolygon)
    , ("sampleReal", sampleReal) 
    , ("midpoint", noop) -- TODO
    , ("sampleMatrix", noop) -- TODO
    , ("sampleVectorIn", noop) -- TODO
    , ("intersection", noop) -- TODO
    , ("determinant", noop) -- TODO
    , ("apply", noop) -- TODO
    ] -- TODO: port existing comps

compSignatures :: CompSignatures
compSignatures =
  M.fromList
    [ ( "rgba"
      , ( [ValueT FloatT, ValueT FloatT, ValueT FloatT, ValueT FloatT]
        , ValueT ColorT))
    , ("atan", ([ValueT FloatT], ValueT FloatT))
    , ( "calcVectorsAngle"
      , ( [ ValueT FloatT
          , ValueT FloatT
          , ValueT FloatT
          , ValueT FloatT
          , ValueT FloatT
          , ValueT FloatT
          , ValueT FloatT
          , ValueT FloatT
          ]
        , ValueT FloatT))
    , ( "calcVectorsAngleCos"
      , ( [ ValueT FloatT
          , ValueT FloatT
          , ValueT FloatT
          , ValueT FloatT
          , ValueT FloatT
          , ValueT FloatT
          , ValueT FloatT
          , ValueT FloatT
          ]
        , ValueT FloatT))
    , ( "calcVectorsAngleWithOrigin"
      , ( [ ValueT FloatT
          , ValueT FloatT
          , ValueT FloatT
          , ValueT FloatT
          , ValueT FloatT
          , ValueT FloatT
          , ValueT FloatT
          , ValueT FloatT
          ]
        , ValueT FloatT))
    , ("generateRandomReal", ([], ValueT FloatT))
    , ( "calcNorm"
      , ( [ValueT FloatT, ValueT FloatT, ValueT FloatT, ValueT FloatT]
        , ValueT FloatT))
    , ("intersectionX", ([GPIType "Arrow", GPIType "Arrow"], ValueT FloatT))
    , ("intersectionY", ([GPIType "Arrow", GPIType "Arrow"], ValueT FloatT))
    , ("bboxHeight", ([GPIType "Arrow", GPIType "Arrow"], ValueT FloatT))
    , ("bboxWidth", ([GPIType "Arrow", GPIType "Arrow"], ValueT FloatT))
    , ("len", ([GPIType "Arrow"], ValueT FloatT))
    , ( "lineLeft"
      , ([ValueT FloatT, GPIType "Arrow", GPIType "Arrow"], ValueT PtListT))
    , ("interpolate", ([ValueT PtListT, ValueT StrT], ValueT PathDataT))
    , ("sampleFunction", ([ValueT IntT, AnyGPI, AnyGPI], ValueT PtListT))
    , ("midpointX", ([AnyGPI], ValueT FloatT))
    , ("midpointY", ([AnyGPI], ValueT FloatT))
    , ("fromDomain", ([ValueT PtListT], ValueT FloatT))
    , ("applyFn", ([ValueT PtListT, ValueT FloatT], ValueT FloatT))
    , ("norm_", ([ValueT PtListT, ValueT FloatT], ValueT FloatT)) -- type: any two GPIs with centers (getX, getY)
    , ("midpointPathX", ([ValueT PtListT], ValueT FloatT))
    , ("midpointPathY", ([ValueT PtListT], ValueT FloatT))
    , ("sizePathX", ([ValueT PtListT], ValueT FloatT))
    , ("sizePathY", ([ValueT PtListT], ValueT FloatT))
    , ("tangentLineSX", ([ValueT PtListT, ValueT FloatT], ValueT FloatT))
    , ("tangentLineSY", ([ValueT PtListT, ValueT FloatT], ValueT FloatT))
    , ("tangentLineEX", ([ValueT PtListT, ValueT FloatT], ValueT FloatT))
    , ("tangentLineEY", ([ValueT PtListT, ValueT FloatT], ValueT FloatT))
    , ("makeRegionPath", ([GPIType "Curve", GPIType "Line"], ValueT PathDataT))
    , ("mirrorAngle", ([GPIType "Arrow", GPIType "Arrow"], ValueT FloatT))
    , ("mirrorPosX", ([GPIType "Arrow", GPIType "Arrow", ValueT FloatT, ValueT FloatT], ValueT FloatT))
    , ("mirrorPosY", ([GPIType "Arrow", GPIType "Arrow", ValueT FloatT, ValueT FloatT], ValueT FloatT))
        -- ("len", ([GPIType "Arrow"], ValueT FloatT))
        -- ("bbox", ([GPIType "Arrow", GPIType "Arrow"], ValueT StrT)), -- TODO
        -- ("sampleMatrix", ([], ValueT StrT)), -- TODO
        -- ("sampleVectorIn", ([], ValueT StrT)), -- TODO
        -- ("intersection", ([], ValueT StrT)), -- TODO
        -- ("determinant", ([], ValueT StrT)), -- TODO
        -- ("apply", ([], ValueT StrT)) -- TODO
    ]

invokeComp ::
     (Autofloat a)
  => FuncName
  -> [ArgVal a]
  -> CompSignatures
  -> StdGen
  -> (ArgVal a, StdGen)
invokeComp n args sigs g
    -- TODO: Improve computation function typechecking to allow for genericity #164
        -- (argTypes, retType) =
            -- fromMaybe (noSignatureError n) (M.lookup n compSignatures)
        -- args'  = checkArgs args argTypes n
 =
  let f = fromMaybe (noFunctionError n) (M.lookup n compDict)
      (ret, g') = f args g
  in (ret, g')
       -- if checkReturn ret retType then (ret, g') else
       --  error ("invalid return value \"" ++ show ret ++ "\" of computation \"" ++ show n ++ "\". expected type is \"" ++ show retType ++ "\"")

-- | 'constComp' is a wrapper for computation functions that do not use randomization
constComp :: ConstCompFn -> CompFn
constComp f = \args g -> (f args, g) -- written in the lambda fn style to be more readable

--------------------------------------------------------------------------------
-- Objectives
-- Weights
repelWeight :: (Autofloat a) => a
repelWeight = 10000000

-- | 'objFuncDict' stores a mapping from the name of objective functions to the actual implementation
objFuncDict :: forall a. (Autofloat a) => M.Map String (ObjFnOn a)
objFuncDict =
  M.fromList
    [ ("near", near)
    , ("center", center)
    , ("centerX", centerX)
    , ("centerLabel", centerLabel)
    , ("centerArrow", centerArrow)
    , ("repel", (*) repelWeight . repel)
    , ("nearHead", nearHead)
    , ("topRightOf", topRightOf)
    , ("nearEndVert", nearEndVert)
    , ("nearEndHoriz", nearEndHoriz)
    , ("topLeftOf", topLeftOf)
    , ("above", above)
    , ("equal", equal)
    , ("distBetween", distBetween)
    , ("sameCenter", sameCenter)
        -- With the new transforms
    , ("nearT", nearT)
    , ("boundaryIntersect", boundaryIntersect)
    , ("containsPoly", containsPoly)
    , ("disjointPoly", disjointPoly)
    , ("containsPolyPad", containsPolyPad)
    , ("disjointPolyPad", disjointPolyPad)
    , ("padding", padding)
    , ("containAndTangent", containAndTangent)
    , ("disjointAndTangent", disjointAndTangent)
    , ("containsPolyOfs", containsPolyOfs)
    , ("disjointPolyOfs", disjointPolyOfs)
    , ("polyOnCanvas", polyOnCanvas)
    , ("maximumSize", maximumSize)
    , ("minimumSize", minimumSize)
    , ("sameSize", sameSize)
    , ("smaller", smaller)
    , ("atPoint", atPoint)
    , ("atPoint2", atPoint2)
    , ("nearPoint", nearPoint)
    , ("nearPoint2", nearPoint2)
    , ("alignAlong", alignAlong)
    , ("orderAlong", orderAlong)
    , ("labelDisjoint", labelDisjoint)
        -- ("sameX", sameX)
    ]

{-      ("centerLine", centerLine),
        ("increasingX", increasingX),
        ("increasingY", increasingY),
        ("horizontal", horizontal),
        ("upright", upright),
        ("xInRange", xInRange),
        ("yInRange", yInRange),
        ("orthogonal", orthogonal),
        ("toLeft", toLeft),
        ("between", between),
        ("ratioOf", ratioOf),
        ("sameY", sameY),
        -- ("sameX", (*) 0.6 `compose2` sameX),
        -- ("sameX", (*) 0.2 `compose2` sameX),
        ("repel", (*)  900000  `compose2` repel),
        -- ("repel", (*)  1000000  `compose2` repel),
        -- ("repel", (*)  10000  `compose2` repel),
        -- ("repel", repel),
        ("outside", outside),
        -}
objSignatures :: OptSignatures
objSignatures =
  MM.fromList
    [ ("near", [GPIType "Circle", GPIType "Circle"])
    , ("near", [GPIType "Image", GPIType "Text", ValueT FloatT, ValueT FloatT])
    , ( "nearHead"
      , [GPIType "Arrow", GPIType "Text", ValueT FloatT, ValueT FloatT])
    , ("center", [AnyGPI])
    , ("centerX", [ValueT FloatT])
    , ("repel", [AnyGPI, AnyGPI])
    , ("centerLabel", [AnyGPI, GPIType "Text"])
    , ("centerArrow", [GPIType "Arrow", GPIType "Square", GPIType "Square"])
    , ("centerArrow", [GPIType "Arrow", GPIType "Circle", GPIType "Circle"])
    , ("centerArrow", [GPIType "Arrow", GPIType "Text", GPIType "Text"])
    , ("topLeftOf", [GPIType "Text", GPIType "Square"])
    , ("topLeftOf", [GPIType "Text", GPIType "Rectangle"])
    , ("topRightOf", [GPIType "Text", GPIType "Square"])
    , ("topRightOf", [GPIType "Text", GPIType "Rectangle"])
    , ("nearEndVert", [GPIType "Line", GPIType "Text"])
    , ("nearEndHoriz", [GPIType "Line", GPIType "Text"])
        -- ("centerArrow", []) -- TODO
    ]

--------------------------------------------------------------------------------
-- Constraints
-- exterior point method: penalty function
penalty :: (Ord a, Floating a, Show a) => a -> a
penalty x = max x 0 ^ q -- weights should get progressively larger in cr_dist
  where
    q = 2 :: Int -- also, may need to sample OUTSIDE feasible set
            -- where q = 3

{-# INLINE penalty #-}
-- | 'constrFuncDict' stores a mapping from the name of constraint functions to the actual implementation
constrFuncDict ::
     forall a. (Autofloat a)
  => M.Map FuncName (ConstrFnOn a)
constrFuncDict = M.fromList $ map toPenalty flist
  where
    toPenalty (n, f) = (n, penalty . f)
    flist =
      [ ("at", at)
      , ("contains", contains)
      , ("sameHeight", sameHeight)
      , ("nearHead", nearHead)
      , ("smallerThan", smallerThan)
      , ("minSize", minSize)
      , ("maxSize", maxSize)
      , ("outsideOf", outsideOf)
      , ("overlapping", overlapping)
      , ("disjoint", disjoint)
      , ("inRange", (*) indivConstrWeight . inRange')
      , ("lessThan", lessThan)
      , ("lessThanSq", lessThanSq)
      , ("onCanvas", onCanvas)
      , ("unit", unit')
      , ("equal", equalFn)
      , ("hasNorm", hasNorm)
<<<<<<< HEAD
      , ("pointOn", pointOn)
=======
      , ("hasLorenzNorm", hasLorenzNorm)
      , ("atDist", atDist)
      , ("labelDisjoint", labelDisjointConstr)
>>>>>>> 8e1f1b03
      ]

indivConstrWeight :: (Autofloat a) => a
indivConstrWeight = 1

constrSignatures :: OptSignatures
constrSignatures =
  MM.fromList
    [ ("at", [AnyGPI, ValueT FloatT, ValueT FloatT])
    , ("minSize", [AnyGPI])
    , ("maxSize", [AnyGPI])
    , ("smallerThan", [GPIType "Circle", GPIType "Circle"])
    , ("smallerThan", [GPIType "Circle", GPIType "Square"])
    , ("smallerThan", [GPIType "Square", GPIType "Circle"])
    , ("smallerThan", [GPIType "Square", GPIType "Square"])
    , ("outsideOf", [GPIType "Text", GPIType "Circle"])
    , ("contains", [GPIType "Circle", GPIType "Circle"])
    , ("contains", [GPIType "Square", GPIType "Arrow"])
    , ("contains", [GPIType "Circle", GPIType "Circle", ValueT FloatT])
    , ("contains", [GPIType "Circle", GPIType "Text"])
    , ("contains", [GPIType "Square", GPIType "Text"])
    , ("contains", [GPIType "Rectangle", GPIType "Text"])
    , ("contains", [GPIType "Square", GPIType "Circle", ValueT FloatT])
    , ("contains", [GPIType "Square", GPIType "Circle"])
    , ("contains", [GPIType "Circle", GPIType "Square"])
    , ("contains", [GPIType "Circle", GPIType "Rectangle"])
    , ("contains", [GPIType "Rectangle", GPIType "Rectangle"])
    , ("contains", [GPIType "Rectangle", GPIType "Circle"])
    , ("overlapping", [GPIType "Circle", GPIType "Circle"])
    , ("overlapping", [GPIType "Square", GPIType "Circle"])
    , ("overlapping", [GPIType "Circle", GPIType "Square"])
    , ("overlapping", [GPIType "Square", GPIType "Square"])
    , ("disjoint", [GPIType "Circle", GPIType "Circle"])
    , ("disjoint", [GPIType "Square", GPIType "Square"])
    , ("pointOn", [ValueT FloatT, ValueT FloatT, GPIType "Rectangle", ValueT FloatT])
        -- ("lessThan", []) --TODO
    ]

--------------------------------------------------------------------------------
-- Type checker for objectives and constraints
checkArg :: (Autofloat a) => ArgVal a -> ArgType -> Bool
-- TODO: add warnings/errors (?)
checkArg (GPI _) AnyGPI             = True
checkArg _ AnyGPI                   = False
checkArg (GPI (t, _)) (OneOf l)     = t `elem` l
checkArg (GPI (t1, _)) (GPIType t2) = t1 == t2
checkArg (Val v) (ValueT t)         = typeOf v == t
checkArg _ _                        = False

matchWith args sig =
  length args == length sig && and (zipWith checkArg args sig)

checkArgs :: (Autofloat a) => [ArgVal a] -> [ArgType] -> String -> [ArgVal a]
checkArgs arguments sig n =
  if arguments `matchWith` sig
    then arguments
    else sigMismatchError n sig arguments

checkArgsOverload ::
     (Autofloat a) => [ArgVal a] -> [[ArgType]] -> String -> [ArgVal a]
checkArgsOverload arguments signatures n =
  if any (arguments `matchWith`) signatures
    then arguments
    else noMatchedSigError n signatures arguments

checkReturn :: (Autofloat a) => ArgVal a -> ArgType -> Bool
-- TODO: add warning
checkReturn ret@(Val v) (ValueT t) = typeOf v == t
checkReturn (GPI v) _ = error "checkReturn: Computations cannot return GPIs"

--------------------------------------------------------------------------------
-- Computation Functions

sampleReal :: CompFn
sampleReal [Val (FloatV low), Val (FloatV high)] g = 
  let interval = (r2f low, r2f high) :: Interval
      (res, g') = randomR interval g :: (Float, StdGen)
  in (Val $ FloatV $ r2f res, g')

sampleFunction :: CompFn
sampleFunction [Val (IntV n), Val (FloatV xmin), Val (FloatV xmax), Val (FloatV ymin), Val (FloatV ymax), Val (StrV typ)] g 
  | n < 2 = 
    error "A function needs to have >= 2 points" 
  | typ == "surjection" =
    let (pts, g') = computeSurjection g n (xmin, ymin) (xmax, ymax)
    in (Val $ PtListV pts, g')
  | typ == "injection" =
    let pad = 0.25
        lower_left = (xmin, ymin)
        top_right = (xmax, ymax * (1-pad))
        (pts, g') = computeBijection g n lower_left top_right
    in (Val $ PtListV pts, g')
  | typ == "bijection" =
    let (pts, g') = computeBijection g n (xmin, ymin) (xmax, ymax)
    in (Val $ PtListV pts, g')
  | typ == "general" =
    let pad = 0.1
        lower_left = (xmin, ymin * (1-pad))
        top_right = (xmax, ymax * (1-pad))
        (pts, g') = computeSurjection g n lower_left top_right
    in (Val $ PtListV pts, g')

computeSurjection :: Autofloat a => StdGen -> Int -> Pt2 a -> Pt2 a -> ([Pt2 a], StdGen)
computeSurjection g numPoints (lowerx, lowery) (topx, topy) =
  let xs = lerpN lowerx topx (numPoints - 2)
      xs_increasing = sort xs
      (ys_inner, g') =
        randomsIn g (numPoints - 2) (r2f lowery, r2f topy)
      ys = lowery : ys_inner ++ [topy] -- Include endpts so function is onto
      ys_perm = shuffle' ys (length ys) g' -- Random permutation. TODO return g3?
  in (zip xs_increasing ys_perm, g') -- len xs == len ys

computeBijection :: Autofloat a => StdGen -> Int -> Pt2 a -> Pt2 a -> ([Pt2 a], StdGen)
computeBijection g numPoints (lowerx, lowery) (topx, topy) =
  let (ys_inner, g') = randomsIn g (numPoints - 2) (r2f lowery, r2f topy)
      -- if two adjacent y-coords y2 and y1 are closer than y_tol, drop the latter coord (so the curve doesn't look flat)
      ys_diff = removeClosePts y_tol $ sort $ nub ys_inner
      ys = lowery : ys_diff ++ [topy]
      (ys_plot, g'') = pickOne [reverse ys, ys] g'
      xs = lerpN lowerx topx $ length ys - 2
  in (zip xs ys_plot, g'')
  where y_tol = 10.0

-- calculates a line (of two points) intersecting the first axis, stopping before it leaves bbox of second axis
-- TODO rename lineLeft and lineRight
-- assuming a1 horizontal and a2 vertical, respectively
lineLeft :: ConstCompFn
lineLeft [Val (FloatV lineFrac), GPI a1@("Arrow", _), GPI a2@("Arrow", _)] =
  let a1_start = getNum a1 "startX"
  in let a1_len = abs (getNum a1 "endX" - a1_start)
     in let xpos = a1_start + lineFrac * a1_len
        in Val $ PtListV [(xpos, getNum a1 "startY"), (xpos, getNum a2 "endY")]

-- assuming a1 vert and a2 horiz, respectively
-- can this be written in terms of lineLeft?
lineRight :: ConstCompFn
lineRight [Val (FloatV lineFrac), GPI a1@("Arrow", _), GPI a2@("Arrow", _)] =
  let a1_start = getNum a1 "startY"
  in let a1_len = abs (getNum a1 "endY" - a1_start)
     in let ypos = a1_start + lineFrac * a1_len
        in Val $ PtListV [(getNum a2 "startX", ypos), (getNum a2 "endX", ypos)]

randomColor :: CompFn
randomColor [] rnd =
  let ([r, g, b], rnd') = randomsIn rnd 3 (0, 1)
  in (Val (ColorV $ makeColor' r g b 1.0), rnd')

rgba :: ConstCompFn
rgba [Val (FloatV r), Val (FloatV g), Val (FloatV b), Val (FloatV a)] =
  Val (ColorV $ makeColor' r g b a)

rgba2 :: ConstCompFn
rgba2 [Val (FloatV r), Val (FloatV g), Val (FloatV b), Val (FloatV a)] =
  Val (ColorV $ makeColor' (r / 255) (g / 255) (b / 255) (a / 255))

xy :: ConstCompFn
xy [Val (ListV xs)] = Val $ ListV $ take 2 xs

arctangent :: ConstCompFn
arctangent [Val (FloatV d)] = Val (FloatV $ (atan d) / pi * 180)
arctangent2 :: ConstCompFn
arctangent2 [Val (FloatV y), Val (FloatV x)] = Val (FloatV $ (atan2 y x) / pi * 180)

cosine :: ConstCompFn
cosine [Val (FloatV d)] = Val (FloatV $ cos (d * pi / 180))
sine :: ConstCompFn
sine [Val (FloatV d)] = Val (FloatV $ sin (d * pi / 180))

calcVectorsAngle :: ConstCompFn
calcVectorsAngle [Val (FloatV sx1), Val (FloatV sy1), Val (FloatV ex1), Val (FloatV ey1), Val (FloatV sx2), Val (FloatV sy2), Val (FloatV ex2), Val (FloatV ey2)] =
  let (ax, ay) = (ex1 - sx1, ey1 - sy1)
      (bx, by) = (ex2 - sx2, ey2 - sy2)
      ab = ax * bx + ay * by
      na = sqrt (ax ^ 2 + ay ^ 2)
      nb = sqrt (bx ^ 2 + by ^ 2)
      angle = acos (ab / (na * nb)) / pi * 180.0
  in Val (FloatV angle)

calcVectorsAngleWithOrigin :: ConstCompFn
calcVectorsAngleWithOrigin [Val (FloatV sx1), Val (FloatV sy1), Val (FloatV ex1), Val (FloatV ey1), Val (FloatV sx2), Val (FloatV sy2), Val (FloatV ex2), Val (FloatV ey2)] =
  let (ax, ay) = (ex1 - sx1, ey1 - sy1)
      (bx, by) = (ex2 - sx2, ey2 - sy2)
      (cx, cy) = ((ax + bx) / 2.0, (ay + by) / 2.0)
      angle =
        if cy < 0
          then (atan (cy / cx) / pi * 180.0) * 2.0
          else 180.0 + (atan (cy / cx) / pi * 180.0) * 2.0
  in Val (FloatV $ -1.0 * angle)
        --     angle1 =  if ay < 0 then  (atan (ay / ax) / pi*180.0) else 180.0  +  (atan (ay / ax) / pi*180.0)
        --     angle2 =  if by < 0 then  (atan (by / bx) / pi*180.0) else 180.0 +   (atan  (by / bx) / pi*180.0)
        -- in if traceShowId angle1 > traceShowId angle2 then Val (FloatV $ -1 * angle1) else Val (FloatV $ -1 * angle2)

generateRandomReal :: ConstCompFn
generateRandomReal [] =
  let g1 = mkStdGen 16
      (x, g2) = (randomR (1, 15) g1) :: (Int, StdGen)
      y = fst (randomR (1, 15) g2) :: Int
  in Val (FloatV ((fromIntegral x) / (fromIntegral y)))

calcNorm :: ConstCompFn
calcNorm [Val (FloatV sx1), Val (FloatV sy1), Val (FloatV ex1), Val (FloatV ey1)] =
  let nx = (ex1 - sx1) ** 2.0
      ny = (ey1 - sy1) ** 2.0
      norm = sqrt (nx + ny + 0.5)
  in Val (FloatV norm)

normSq' :: ConstCompFn
normSq' [Val (FloatV x), Val (FloatV y)] = Val $ FloatV $ x * x + y * y

linePts, arrowPts :: (Autofloat a) => Shape a -> (a, a, a, a)
linePts = arrowPts

arrowPts a =
  (getNum a "startX", getNum a "startY", getNum a "endX", getNum a "endY")

infinity :: Floating a => a
infinity = 1 / 0 -- x/0 == Infinity for any x > 0 (x = 0 -> Nan, x < 0 -> -Infinity)

intersectionX :: ConstCompFn
intersectionX [GPI a1@("Arrow", _), GPI a2@("Arrow", _)] =
  let (x0, y0, x1, y1) = arrowPts a1
      (x2, y2, x3, y3) = arrowPts a2
      det = (x0 - x1) * (y2 - y3) - (y0 - y1) * (x2 - x3)
  in Val $
     FloatV $
     if det == 0
       then infinity
       else (x0 * y1 - y0 * x1) * (x2 - x3) -
            (x0 - x1) * (x2 * x3 - y2 * y3) / det

intersectionY :: ConstCompFn
intersectionY [GPI a1@("Arrow", _), GPI a2@("Arrow", _)] =
  let (x0, y0, x1, y1) = arrowPts a1
      (x2, y2, x3, y3) = arrowPts a2
      det = (x0 - x1) * (y2 - y3) - (y0 - y1) * (x2 - x3)
  in Val $
     FloatV $
     if det == 0
       then infinity
       else (x0 * y1 - y0 * x1) * (x2 - x3) -
            (y0 - y1) * (x2 * x3 - y2 * y3) / det

len :: ConstCompFn
len [GPI a@("Arrow", _)] =
  let (x0, y0, x1, y1) = arrowPts a
  in Val $ FloatV $ dist (x0, y0) (x1, y1)

midpointX :: ConstCompFn
midpointX [GPI l] =
  if linelike l
    then let (x0, x1) = (getNum l "startX", getNum l "endX")
         in Val $ FloatV $ (x1 + x0) / 2
    else error "GPI type must be line-like"

midpointY :: ConstCompFn
midpointY [GPI l] =
  if linelike l
    then let (y0, y1) = (getNum l "startY", getNum l "endY")
         in Val $ FloatV $ (y1 + y0) / 2
    else error "GPI type must be line-like"

average :: ConstCompFn
average [Val (FloatV x), Val (FloatV y)] =
  let res = (x + y) / 2
  in Val $ FloatV res

norm_ :: ConstCompFn
norm_ [Val (FloatV x), Val (FloatV y)] = Val $ FloatV $ norm [x, y]

-- Wrapper for interpolateFn
interpolate :: ConstCompFn
interpolate [Val (PtListV pts)] =
  let pathRes = interpolateFn pts 1.0
  in Val $ PathDataV [Open pathRes]
interpolate [Val (PtListV pts), Val (FloatV k)] =
  let pathRes = interpolateFn pts k
  in Val $ PathDataV [Open pathRes]

-- | Catmull-Rom spline interpolation algorithm
interpolateFn :: Autofloat a => [Pt2 a] -> a -> [Elem a]
interpolateFn pts k =
  let p0 = head pts
      chunks = repeat4 $ head pts : pts ++ [last pts]
      paths = map (chain k) chunks
      finalPath = Pt p0 : paths
  in finalPath
  where
    repeat4 xs = [take 4 . drop n $ xs | n <- [0 .. length xs - 4]]

chain :: Autofloat a => a -> [(a, a)] -> Elem a
chain k [(x0, y0), (x1, y1), (x2, y2), (x3, y3)] =
  let cp1x = x1 + (x2 - x0) / 6 * k
      cp1y = y1 + (y2 - y0) / 6 * k
      cp2x = x2 - (x3 - x1) / 6 * k
      cp2y = y2 - (y3 - y1) / 6 * k
  in CubicBez ((cp1x, cp1y), (cp2x, cp2y), (x2, y2))

sampleList :: (Autofloat a) => [a] -> StdGen -> (a, StdGen)
sampleList list g =
  let (idx, g') = randomR (0, length list - 1) g
  in (list !! idx, g')

-- sample random element from domain of function (relation)
fromDomain :: CompFn
fromDomain [Val (PtListV path)] g =
  let (x, g') = sampleList (middle $ map fst path) g
           -- let x = fst $ path !! 1 in
  in (Val $ FloatV x, g')
  where
    middle = init . tail

-- lookup element in function (relation) by making a Map
applyFn :: ConstCompFn
applyFn [Val (PtListV path), Val (FloatV x)] =
  case M.lookup x (M.fromList path) of
    Just y  -> Val (FloatV y)
    Nothing -> error "x element does not exist in function"

-- TODO: remove the unused functions in the next four
midpointPathX :: ConstCompFn
midpointPathX [Val (PtListV path)] =
  let xs = map fst path
      res = (maximum xs + minimum xs) / 2
  in Val $ FloatV res

midpointPathY :: ConstCompFn
midpointPathY [Val (PtListV path)] =
  let ys = map snd path
      res = (maximum ys + minimum ys) / 2
  in Val $ FloatV res

sizePathX :: ConstCompFn
sizePathX [Val (PtListV path)] =
  let xs = map fst path
      res = maximum xs - minimum xs
  in Val $ FloatV res

sizePathY :: ConstCompFn
sizePathY [Val (PtListV path)] =
  let ys = map snd path
      res = maximum ys - minimum ys
  in Val $ FloatV res

-- Compute path for an integral's shape (under a function, above the interval on which the function is defined)
makeRegionPath :: ConstCompFn
makeRegionPath [GPI fn@("Curve", _), GPI intv@("Line", _)] =
  let pt1 = Pt $ getPoint "start" intv
      pt2 = Pt $ getPoint "end" intv
                   -- Assume the function is a single open path consisting of a Pt elem, followed by CubicBez elements
                   -- (i.e. produced by `interpolate` with parameter "open")
      curve =
        case (getPathData fn) !! 0 of
          Open elems -> elems
          Closed elems ->
            error "makeRegionPath not implemented for closed paths"
      path = Closed $ pt1 : curve ++ [pt2]
  in Val (PathDataV [path])
-- Make determinant region
makeRegionPath [GPI a1, GPI a2] =
  if not (linelike a1 && linelike a2)
    then error "expected two linelike GPIs"
    else let xs@[sx1, ex1, sx2, ex2] = getXs a1 ++ getXs a2
             ys@[sy1, ey1, sy2, ey2] = getYs a1 ++ getYs a2
                   -- Third coordinate is the vector addition, normalized for an origin that may not be (0, 0)
             regionPts =
               [ (sx1, sy1)
               , (ex1, ey1)
               , (ex1 + ex2 - sx1, ey1 + ey2 - sy1)
               , (ex2, ey2)
               ]
             path = Closed $ map Pt regionPts
         in Val (PathDataV [path])
  where
    getXs a = [getNum a "startX", getNum a "endX"]
    getYs a = [getNum a "startY", getNum a "endY"]

-- | Draws a filled region from domain to range with in-curved sides, assuming domain is above range
-- | Directionality: domain's right, then range's right, then range's left, then domain's left
-- TODO: when range's x is a lot smaller than the domain's x, or |range| << |domain|, the generated region crosses itself
-- You can see this by adjusting the interval size by *dragging the labels*
-- TODO: should account for thickness of domain and range
-- Assuming horizontal GPIs
sampleFunctionArea :: CompFn
sampleFunctionArea [x@(GPI domain), y@(GPI range)] g
                   -- Apply with default offsets
 = sampleFunctionArea [x, y, Val (FloatV 0.3), Val (FloatV 0.0)] g
sampleFunctionArea [GPI domain, GPI range, Val (FloatV xFrac), Val (FloatV yFrac)] g =
  if linelike domain && linelike range
    then let pt_tl = getPoint "start" domain
             pt_tr = getPoint "end" domain
             pt_br = getPoint "end" range
             pt_bl = getPoint "start" range
                        -- Compute dx (the x offset for the function's shape) as a fraction of width of the smaller interval
             width =
               min (abs (fst pt_tl - fst pt_tr)) (abs (fst pt_br - fst pt_bl))
             height = abs $ snd pt_bl - snd pt_tl
             dx = xFrac * width
             dy = yFrac * height
             x_offset = (dx, 0)
             y_offset = (0, dy)
             pt_midright = midpoint pt_tr pt_br -: x_offset +: y_offset
             pt_midleft = midpoint pt_bl pt_tl +: x_offset +: y_offset
             right_curve = interpolateFn [pt_tr, pt_midright, pt_br] 1.0
             left_curve = interpolateFn [pt_bl, pt_midleft, pt_tl] 1.0
                        -- TODO: not sure if this is right. do any points need to be included in the path?
             path =
               Closed $
               [Pt pt_tl, Pt pt_tr] ++
               right_curve ++ [Pt pt_br, Pt pt_bl] ++ left_curve
         in (Val $ PathDataV [path], g)
    else error "expected two linelike shapes"

-- Draw a curve from (x1, y1) to (x2, y2) with some point in the middle defining curvature
makeCurve :: CompFn
makeCurve [Val (FloatV x1), Val (FloatV y1), Val (FloatV x2), Val (FloatV y2), Val (FloatV dx), Val (FloatV dy)] g =
  let offset = (dx, dy)
      midpt = midpoint (x1, y1) (x2, y2) +: offset
      path = Open $ interpolateFn [(x1, y1), midpt, (x2, y2)] 1.0
  in (Val $ PathDataV [path], g)

-- Draw a triangle as the closure of three lines (assuming they define a valid triangle, i.e. intersect exactly at their endpoints)
triangle :: ConstCompFn
triangle [Val (FloatV x1), Val (FloatV y1), Val (FloatV x2), Val (FloatV y2), Val (FloatV x3), Val (FloatV y3)] =
  let path = Closed [Pt (x1, y1), Pt (x2, y2), Pt (x3, y3)]
  in Val $ PathDataV [path]
triangle [GPI e1@("Line", _), GPI e2@("Line", _), GPI e3@("Line", _)]
         -- TODO: what's the convention on the ordering of the lines?
 =
  let (v1, v2) = (getPoint "start" e1, getPoint "end" e1)
      v3_candidates =
        [ getPoint "start" e2
        , getPoint "end" e2
        , getPoint "start" e3
        , getPoint "end" e3
        ]
      v3 = furthestFrom (v1, v2) v3_candidates
      path = Closed [Pt v1, Pt v2, Pt v3]
  in Val $ PathDataV [path] {- trace ("path: " ++ show path) $ -}
  where
    furthestFrom :: (Autofloat a) => (Pt2 a, Pt2 a) -> [Pt2 a] -> Pt2 a
    furthestFrom (p1, p2) pts =
      fst $
      maximumBy (\p1 p2 -> compare (snd p1) (snd p2)) $
      map (\p -> (p, dist p p1 + dist p p2)) pts

sharedP :: ConstCompFn
sharedP [Val (FloatV a), Val (FloatV b), Val (FloatV c), Val (FloatV d)] =
  let xs = nub [a, b, c, d]
      common =
        case xs of
          []   -> error "no shared points between segments"
          x:xs -> x
  in Val $ FloatV common

angleOf :: ConstCompFn
angleOf [GPI l, Val (FloatV originX), Val (FloatV originY)] 
  | linelike l = 
      let origin = (originX, originY)
          (start, end) = (getPoint "start" l, getPoint "end" l)
          endpoint =
            if origin == start
              then end
              else start -- Pick the point that's not the origin
          (rayX, rayY) = endpoint -: origin
          angleRad = atan2 rayY rayX
          angle = (angleRad * 180) / pi
      in Val $ FloatV angle
  | otherwise = error "angleOf: expecting a line-like GPI."

perp :: Autofloat a => Pt2 a -> Pt2 a -> Pt2 a -> a -> Pt2 a
perp start end base len =
  let dir = normalize' $ end -: start
      perpDir = (len *: (rot90 dir)) +: base
  in perpDir

perpX :: ConstCompFn
perpX [GPI l@("Line", _), Val (FloatV baseX), Val (FloatV baseY), Val (FloatV len)] =
  let (start, end) = (getPoint "start" l, getPoint "end" l)
  in Val $ FloatV $ fst $ perp start end (baseX, baseY) len

perpY :: ConstCompFn
perpY [GPI l@("Line", _), Val (FloatV baseX), Val (FloatV baseY), Val (FloatV len)] =
  let (start, end) = (getPoint "start" l, getPoint "end" l)
  in Val $ FloatV $ snd $ perp start end (baseX, baseY) len

-- Given two orthogonal segments that intersect at startR (or startL, should be the same point)
-- and a size, make three points that describe a perpendicular mark at the angle where the segments intersect.
perpPathFlat :: Autofloat a => a -> (Pt2 a, Pt2 a) -> (Pt2 a, Pt2 a) -> (Pt2 a, Pt2 a, Pt2 a)
perpPathFlat size (startR, endR) (startL, endL) =
  let dirR = normalize' $ endR -: startR
      dirL = normalize' $ endL -: startL
      ptL = startR +: (size *: dirL)
      ptR = startR +: (size *: dirR)
      ptLR = startR +: (size *: dirL) +: (size *: dirR)
  in (ptL, ptLR, ptR)

perpPath :: ConstCompFn
perpPath [GPI r@("Line", _), GPI l@("Line", _), Val (TupV midpt), Val (FloatV size)] = -- Euclidean
  let seg1 = (getPoint "start" r, getPoint "end" r)
      seg2 = (getPoint "start" l, getPoint "end" l)
      (ptL, ptLR, ptR) = perpPathFlat size seg1 seg2
      path = Closed $ [Pt ptL, Pt ptLR, Pt ptR, Pt midpt]
  in Val $ PathDataV [path]

perpPath [Val (ListV p), Val (ListV q), Val (ListV tailv), Val (ListV headv), Val (FloatV arcLen)] = -- Spherical
  let (p', q') = (normalize p, normalize q)
             -- TODO: cache these calculations bc they're recomputed many times in Ray, Triangle, etc.
      (e1, e2) = (p', normalize (p' `cross` q')) -- e2 is normal to (e1, e3)
      e3 = normalize (e2 `cross` e1)
      local_normal_normal = normalize (tailv `cross` headv) -- The normal to the plane defined by the (headv, tailv) vectors, which is tangent to (p,q) at the point tailv
      pt_along_seg = circPtInPlane tailv local_normal_normal arcLen -- Start at the tail of the ray and move along the segment (pq) using its tangent
      pt_along_normal = circPtInPlane tailv e2 arcLen -- Start at the tail of the ray and move along the ray in the direction normal to (pq)
      n = 20
      arc_parallel_to_normal = slerp n 0.0 arcLen pt_along_seg e2 -- Move from the segment point in the direction normal to (pq)
      arc_parallel_to_seg =
        slerp n 0.0 arcLen pt_along_normal local_normal_normal -- Move from the ray point in the direction normal to the ray
             -- Note that the directions are chosen so that the directionality of the arcs match so they meet at a point
      perpPathPts = arc_parallel_to_normal ++ (tail . reverse) arc_parallel_to_seg -- Drop a point so they join better
      arc_pt_to_seg = slerpPts n tailv (perpPathPts !! 0)
      arc_ray_to_pt = slerpPts n (last perpPathPts) tailv
      perpPathSquare = arc_pt_to_seg ++ perpPathPts ++ arc_ray_to_pt
  in Val $ LListV perpPathSquare

-- NOTE: assumes that the curve has at least 3 points
tangentLine :: Autofloat a => a -> [Pt2 a] -> a -> (Pt2 a, Pt2 a)
tangentLine x ptList len =
  let i = fromMaybe 1 $ findIndex (\(a, _) -> abs (x - a) <= 1) ptList
      p0@(px, py) = ptList !! i
      p1 = nextPoint p0 $ drop (i - 1) ptList
      k = slope p0 p1
      dx = d / sqrt (1 + k ^ 2)
      dy = k * dx
      d = len / 2
  in ((px - dx, py - dy), (px + dx, py + dy))
        -- NOTE: instead of getting the immediate next point in the list, we search the rest of the list until a point that is numerically far enough from (x, y) is found, in order to compute the slope.
  where
    nextPoint (x, y) l =
      fromMaybe (error "tangentLine: cannot find next point") $
      find (\(x', y') -> abs (x - x') > epsd || abs (y - y') > epsd) l
    slope (x0, y0) (x1, y1) = (y1 - y0) / (x1 - x0)

tangentLineSX :: ConstCompFn
tangentLineSX [Val (PtListV curve), Val (FloatV x), Val (FloatV len)] =
  Val $ FloatV $ fst $ fst $ tangentLine x curve len

tangentLineSY :: ConstCompFn
tangentLineSY [Val (PtListV curve), Val (FloatV x), Val (FloatV len)] =
  Val $ FloatV $ snd $ fst $ tangentLine x curve len

tangentLineEX :: ConstCompFn
tangentLineEX [Val (PtListV curve), Val (FloatV x), Val (FloatV len)] =
  Val $ FloatV $ fst $ snd $ tangentLine x curve len

tangentLineEY :: ConstCompFn
tangentLineEY [Val (PtListV curve), Val (FloatV x), Val (FloatV len)] =
  Val $ FloatV $ snd $ snd $ tangentLine x curve len

polygonizeCurve :: ConstCompFn
polygonizeCurve [Val (IntV maxIter), Val (PathDataV curve)] =
  Val $ PtListV $ polygonizePath (fromIntegral maxIter) curve

bboxHeight :: ConstCompFn
bboxHeight [GPI a1@("Arrow", _), GPI a2@("Arrow", _)] =
  let ys@[y0, y1, y2, y3] = getYs a1 ++ getYs a2
      (ymin, ymax) = (minimum ys, maximum ys)
  in Val $ FloatV $ abs $ ymax - ymin
  where
    getYs a = [getNum a "startY", getNum a "endY"]

bboxWidth :: ConstCompFn
bboxWidth [GPI a1@("Arrow", _), GPI a2@("Arrow", _)] =
  let xs@[x0, x1, x2, x3] = getXs a1 ++ getXs a2
      (xmin, xmax) = (minimum xs, maximum xs)
  in Val $ FloatV $ abs $ xmax - xmin
  where
    getXs a = [getNum a "startX", getNum a "endX"]

bbox :: (Autofloat a) => Shape a -> Shape a -> [(a, a)]
bbox a1 a2 =
  if not (linelike a1 && linelike a2)
    then error "expected two linelike GPIs"
    else let xs@[x0, x1, x2, x3] = getXs a1 ++ getXs a2
             (xmin, xmax) = (minimum xs, maximum xs)
             ys@[y0, y1, y2, y3] = getYs a1 ++ getYs a2
             (ymin, ymax) = (minimum ys, maximum ys)
    -- Four bbox points in clockwise order (bottom left, bottom right, top right, top left)
         in [(xmin, ymin), (xmax, ymin), (xmax, ymax), (xmin, ymax)]
  where
    getXs a = [getNum a "startX", getNum a "endX"]
    getYs a = [getNum a "startY", getNum a "endY"]

bbox' :: ConstCompFn
bbox' [GPI a1, GPI a2] = Val $ PtListV $ bbox a2 a2

min' :: ConstCompFn
min' [Val (FloatV x), Val (FloatV y)] = Val $ FloatV $ min x y

max' :: ConstCompFn
max' [Val (FloatV x), Val (FloatV y)] = Val $ FloatV $ max x y

noop :: CompFn
noop [] g = (Val (StrV "TODO"), g)

-- Set the opacity to a given fraction of the value.
setOpacity :: ConstCompFn
setOpacity [Val (ColorV (RGBA r g b a)), Val (FloatV frac)] =
  Val $ ColorV (RGBA r g b (r2f frac * a))

sampleColor' :: CompFn
sampleColor' [Val (FloatV a)] g = 
             let (ColorV (RGBA r0 g0 b0 a0), g') = sampleColor g
             in (Val $ ColorV $ RGBA r0 g0 b0 (r2f a), g')

sampleNum' :: CompFn
sampleNum' [Val (FloatV x), Val (FloatV y)] g = -- Sample in range
         let (res, g') = sampleFloatIn (r2f x, r2f y) g
         in (Val res, g')

sampleNum' [] g = 
         let (res, g') = sampleFloatIn canvasDims g
         in (Val res, g')

-- Interpolate between the color and white
-- The alternative is to uniformly scale up the color and clamp when it hits 255, 
-- but that changes the hue of the color.
-- https://stackoverflow.com/questions/141855/programmatically-lighten-a-color
scaleColor :: ConstCompFn
scaleColor [Val (ColorV (RGBA r g b a)), Val (FloatV frac)] =
  let c = r2f frac
      max_val = 1
      (r', g', b') = (lerp r 1 c, lerp g 1 c, lerp b 1 c)
  in Val $ ColorV (RGBA r' g' b' a)

blendColor :: ConstCompFn
blendColor [Val (ColorV (RGBA r0 g0 b0 a0)), Val (ColorV (RGBA r1 g1 b1 a1))] =
  -- Assuming both colors are at full opacity, returns a color at full opacity
  Val $ ColorV (RGBA ((r0 + r1)/2) ((g0 + g1)/2) ((b0 + b1)/2) 1.0)

----------
get' :: ConstCompFn
get' [Val (ListV xs), Val (IntV i)] =
  let i' = (fromIntegral i) :: Int
  in if i' < 0 || i' >= length xs
       then error "out of bounds access in get'"
       else Val $ FloatV $ xs !! i'
get' [Val (TupV (x1, x2)), index] = get' [Val (ListV [x1, x2]), index]

projectVec :: Autofloat a => String -> Pt2 a -> Pt2 a -> a -> [a] -> [a] -> [a] -> a -> [a]
projectVec name hfov vfov r camera dir vec_math toScreen =
  let vec_camera = vec_math -. camera -- Camera at origin. TODO: rotate with dir
      [px, py, pz] = vec_camera
      vec_proj = (1 / pz) *. [px, py]
      vec_screen = toScreen *. vec_proj
      vec_proj_screen = vec_screen ++ [pz] -- TODO check denom 0. Also note z might be negative?
  in trace
       ("\n" ++ "name: " ++ name ++
        "\nvec_math: " ++ show vec_math ++
        "\n||vec_math||: " ++ show (norm vec_math) ++
        "\nvec_camera: " ++ show vec_camera ++
        "\nvec_proj: " ++ show vec_proj ++
        "\nvec_screen: " ++ show vec_screen ++ 
        "\nvec_proj_screen: " ++ show vec_proj_screen ++ "\n")
       vec_proj_screen

-- | For two points p, q, the easiest thing is to form an orthonormal basis e1=p, e2=(p x q)/|p x q|, e3=e2 x e1, then draw the arc as cos(t)e1 + sin(t)e3 for t between 0 and arccos(p . q) (Assuming p and q are unit)
slerp' :: ConstCompFn
slerp' [Val (ListV p), Val (ListV q), Val (IntV n)] = -- Assuming unit p, q?
   let pts = slerpPts (fromIntegral n) p q
   in Val $ LListV $ pts

-- TODO: how does this behave with negative numbers?
modSty :: ConstCompFn
modSty [Val (FloatV x), Val (FloatV m)] = Val $ FloatV $ (x `mod'` m) -- Floating mod

-- http://mathworld.wolfram.com/SphericalCoordinates.html
projectAndToScreen :: ConstCompFn
projectAndToScreen [Val (TupV hfov), Val (TupV vfov), Val (FloatV r), Val (ListV camera), Val (ListV dir), Val (ListV vec_math), Val (FloatV toScreen), Val (StrV name)] =
  Val $ ListV $ projectVec name hfov vfov r camera dir vec_math toScreen

projectAndToScreen_list :: ConstCompFn
projectAndToScreen_list [Val (TupV hfov), Val (TupV vfov), Val (FloatV r), Val (ListV camera), Val (ListV dir), Val (LListV spherePath), Val (FloatV toScreen), Val (StrV name)] =
  Val $
  PtListV $
  (map
     (\vmath ->
        let res = projectVec name hfov vfov r camera dir vmath toScreen
        in (res !! 0, res !! 1))
     spherePath)
     -- Discard z-coordinate for now

halfwayPoint' :: ConstCompFn -- Based off slerp'
halfwayPoint' [Val (ListV p), Val (ListV q)] =
  let (p', q') = (normalize p, normalize q)
      (e1, e2) = (p', normalize (p' `cross` q'))
      e3 = normalize (e2 `cross` e1)
      t = (angleBetweenRad p' q') / 2.0 -- Half the angle, or half the arc length
      r = circPtInPlane e1 e3 t
  in Val (ListV r)

normalOnSphere' :: ConstCompFn
normalOnSphere' [Val (ListV p), Val (ListV q), Val (ListV tailv), Val (FloatV arcLen)] =
  let normalv = normalize (p `cross` q)
      headv = circPtInPlane (normalize tailv) normalv arcLen -- Start at tailv (point on segment), move in normal direction by arcLen
  in Val (ListV headv)

arcPathEuclidean :: ConstCompFn
arcPathEuclidean [Val (ListV p), Val (ListV q), Val (ListV r), Val (FloatV radius)] = -- Radius is arc len
  let (v, w) = (q -. p, r -. p) -- Move to origin, create orthonormal basis, walk in plane, translate/scale back
      e1 = normalize v
      e2 = gramSchmidt e1 w
      res = transformPts p radius $ slerp 20 0 (angleBetweenRad v w) e1 e2
  in Val $ PtListV $ map tuplify2 (p : res) -- Make a wedge

-- TODO: share some code between this and arcPathEuclidean?
angleBisectorEuclidean :: ConstCompFn
angleBisectorEuclidean [Val (ListV p), Val (ListV q), Val (ListV r), Val (FloatV radius)] =
  let (v, w) = (q -. p, r -. p) -- Move to origin, create orthonormal basis, walk in plane, translate/scale back
      e1 = normalize v
      e2 = gramSchmidt e1 w
      bis_pt = transformPt p radius $ circPtInPlane e1 e2 ((angleBetweenRad v w) / 2.0)
  in Val $ ListV bis_pt
  
-- Draw the arc on the sphere between the segment (pq) and the segment (pr) with some fixed radius
-- The angle between lines (pq, pr) is angle of the planes containing the great circles of the arcs
-- Find an orthonormal basis with the normal (n) of the sphere at a point, then the tangent vectors (t1, t2) of the plane at the point, where t1 is in the direction of one of the lines
-- t1 is found as `p - proj_q(p) |> normalize` (where p is the local origin and q is another point on the triangle)
-- Then draw the arc in the tangent plane from t1 to the angle, then translate it to the local origin
arcPath' :: ConstCompFn
arcPath' [Val (ListV p), Val (ListV q), Val (ListV r), Val (FloatV radius)] = -- Radius is arc len
  let normal = p
      (qp, rp) = (q -. p, r -. p)
      (qp_normal, rp_normal) = (q `cross` p, r `cross` p)
      theta = angleBetweenSigned normal qp_normal rp_normal -- The signed angle from qp normal to rp normal (in the tangent plane defined by `p`, where `p` is the normal that points outward from the sphere
      t1 = normalize (qp -. (proj normal qp)) -- tangent in qp direction
      t2 = t1 `cross` normal
      n = 20
      -- starts at qp segment (from q to r). Why does this arc lie on the sphere?
      arcPoints_qr = transformPts p radius $ slerp n 0 theta t1 t2
      -- Geodesic from p in the direction of q
      arcLeg_pq = slerpPts n p (arcPoints_qr !! 0)
      -- Geodesic from p in the direction of r
      arcLeg_rp = slerpPts n (last arcPoints_qr) p
      arcWedgePath = arcLeg_pq ++ arcPoints_qr ++ arcLeg_rp
  in Val $ LListV arcWedgePath

transformPt :: Autofloat a => [a] -> a -> [a] -> [a]
transformPt origin r p = ((origin +.) . (r *.)) p

transformPts :: Autofloat a => [a] -> a -> [[a]] -> [[a]]
transformPts origin radius pts = map ((origin +.) . (radius *.)) pts

-- TODO: share some code betwen this and arcPath'?
angleBisector' :: ConstCompFn
angleBisector' [Val (ListV p), Val (ListV q), Val (ListV r), Val (FloatV radius)] = -- Radius is arc len
  let normal = p
      (qp, rp) = (q -. p, r -. p)
      (qp_normal, rp_normal) = (q `cross` p, r `cross` p)
      theta = (angleBetweenSigned normal qp_normal rp_normal) / 2.0
      t1 = normalize (qp -. (proj normal qp)) -- tangent in qp direction
      t2 = t1 `cross` normal
      pt_origin = (p +.) $ (radius *.) $ circPtInPlane t1 t2 theta -- starts at qp segment
  in Val $ ListV pt_origin

scaleLinear' :: ConstCompFn
scaleLinear' [Val (FloatV x), Val (TupV range), Val (TupV range')] =
  Val $ FloatV $ scaleLinear x range range'

pathFromPoints :: ConstCompFn
pathFromPoints [Val (PtListV pts)] =
  let path = Open $ map Pt pts
  in Val $ PathDataV [path]

polygonFromPoints :: ConstCompFn
polygonFromPoints [Val (PtListV pts)] =
  let path = Closed $ map Pt pts
  in Val $ PathDataV [path]

joinPath :: ConstCompFn
joinPath [Val (PtListV pq), Val (PtListV qr), Val (PtListV rp)] =
  let path = Closed $ map Pt $ pq ++ qr ++ rp
  in Val $ PathDataV [path]

-- TODO: move to Util?
toVector (x0, y0, x1, y1) = [x1 - x0, y1 - y0]

toTup [x, y] = (x, y)

-- NOTE: intentionally not renewing the random seed because we want consistant results from the same function call (?)
mirrorPosX, mirrorPosY :: ConstCompFn
mirrorPosX args = Val $ FloatV $ fst $ mirrorPos args
mirrorPosY args = Val $ FloatV $ snd $ mirrorPos args

mirrorPos :: (Autofloat a) => [ArgVal a] -> (a, a)
mirrorPos [GPI a1, GPI a2, Val (FloatV rx), Val (FloatV ry), Val (FloatV verticalOffset), Val (FloatV horizontalOffset)] =
  let [v1, v2] = map (toTup . normalize . toVector . arrowPts) [a1, a2]
      (hx, hy) = v1 +: v2
      [hx', hy'] = normalize [hx, hy]
      (vx, vy) = v1 -: v2
      [vx', vy'] = normalize [vx, vy]
  in (rx + hx' * horizontalOffset + vx' * verticalOffset, ry + hy' * horizontalOffset + vy' * verticalOffset)

mirrorAngle :: ConstCompFn
mirrorAngle [GPI a1, GPI a2] =
  let [v1, v2] = map (toTup . normalize . toVector . arrowPts) [a1, a2]
      (x, y) = v1 +: v2
  in Val . FloatV $ atan2 y x * (180 / pi)

dotFn :: ConstCompFn
dotFn [Val (TupV u), Val (TupV v)] = Val $ FloatV $ u `dotv` v

angleFn :: ConstCompFn
angleFn [Val (TupV (v1, v2))] = Val $ FloatV $ atan2 v2 v1

-- | Hyperbolic functions

calcZ' :: Autofloat a => a -> a -> a
calcZ' x y = sqrt (1 + x * x + y * y) -- For x^2 + y^2 - z^2 = -1, just take the positive solution for z

toDisk' :: Autofloat a => [a] -> [a]
toDisk' [x, y, z] = [x / (z + 1), y / (z + 1)]

diskToScreen' :: Autofloat a => a -> [a] -> [a]
diskToScreen' toScreen v = map (* toScreen) v

toDisk :: ConstCompFn -- Project to Poincare disk
toDisk [Val (ListV v)] = Val $ ListV $ toDisk' v

calcZ :: ConstCompFn
calcZ [Val (FloatV x), Val (FloatV y)] = Val $ FloatV $ calcZ' x y

calcZSphere :: ConstCompFn
calcZSphere [Val (FloatV x), Val (FloatV y)] = Val $ FloatV $ sqrt (1 - x * x - y * y) -- For x^2 + y^2 + z^2 = 1

diskToScreen :: ConstCompFn
diskToScreen [Val (ListV v), Val (FloatV toScreen)] =
             Val $ ListV $ diskToScreen' toScreen v

-- Denote the Lorenz inner product x1y1 + x2y2 - x3y3 as <x, y>L.
-- Assuming a and b lie on the hyperboloid (x^2 + y^2 - z^2 = -1, z > 0)
-- For a vector v on the hyperboloid, <v, v>L = -1
-- If we start with two vectors a, b on the hyperboloid, 
-- then we find an orthonormal basis for the plane that they span by using Gram-Schmidt:
-- e1 = a
-- e2 = normalize(b + <a, b>L * a)
-- (note the sign change: b + proj_a(b), NOT -)
-- e2 is the unit tangent vector at a in the direction of b. (This is a general method for finding that tangent vector)
-- (See the picture on the blackboard)
-- Then we walk starting at a to b, using e1 cosh d + e2 sinh d, where d is the hyperbolic distance between a and b
slerpHyp :: ConstCompFn
slerpHyp [Val (ListV a), Val (ListV b), Val (IntV n)] =
         let e1 = a
             e2 = gramSchmidtHyp e1 b
             d = hypDist a b
             pts = hlerp (fromIntegral n) 0.0 d e1 e2
         in Val $ LListV $ 
         -- trace
         -- ("\n(a, b, d): " ++ show (a, b, d) ++ "\npts: " ++ show pts ++
         --  "\n(e1, e2): " ++ show (e1, e2))
         -- "\ndot results: " ++ -- show [ei `dotL` ej | ei <- [e1, e2, e3], ej <- [e1, e2, e3]] ++
         pts

toDiskAndScreen' :: Autofloat a => a -> [a] -> (a,a)
toDiskAndScreen' c pt = tuplify2 $ diskToScreen' c $ toDisk' pt

ptToDiskAndScreen :: ConstCompFn
ptToDiskAndScreen [Val (ListV pt), Val (FloatV c)] =
   Val $ PtV $ toDiskAndScreen' c pt

pathToDiskAndScreen' :: Autofloat a => [[a]] -> a -> [(a,a)]
pathToDiskAndScreen' hypPath c = map (toDiskAndScreen' c) hypPath 

pathToDiskAndScreen :: ConstCompFn
pathToDiskAndScreen [Val (LListV hypPath), Val (FloatV c)] =
   Val $ PtListV $ pathToDiskAndScreen' hypPath c

halfwayPointHyp :: ConstCompFn
halfwayPointHyp [Val (ListV a), Val (ListV b)] =
         let e1 = a
             e2 = gramSchmidtHyp e1 b
             d = (hypDist a b) / 2.0 -- Walk halfway along segment
             pt = hypPtInPlane e1 e2 d
         in Val $ ListV $ pt

normalOnHyp :: ConstCompFn
normalOnHyp [Val (ListV p), Val (ListV q), Val (ListV tailv), Val (FloatV arcLen)] =
            let normalv = normalizeLor (p `crossLor` q) -- or q x p?
                headv = hypPtInPlane tailv normalv arcLen
            in Val $ ListV headv

-- Given 3 vectors (p,q,r) on the hyperboloid, for the arc from QP to RP with arc len arcLen,
-- Find the tangent vectors tq, and tr, as well as an orthonormal basis at p, where the tangent plane at e is (e1,e2)
-- And the arc angle is theta
tangentsAndBasis :: Autofloat a => [a] -> [a] -> [a] -> a -> ([a], [a], [a], [a], [a], a)
tangentsAndBasis p q r arcLen = 
  -- TODO: do these still work if p,q,r are on "different sides" of the hyperboloid? Or the sphere?
  let -- Find the tangent vector tq at p in the direction of q
      tq = gramSchmidtHyp p q
      -- Find the tangent vector tr at p in the direction of r
      tr = gramSchmidtHyp p r
      -- NOTE: these vectors don't have Lorenz norm -1. They are not "time-like vectors, i.e. does not describe a point of the hyperbolic plane"

      -- Note: measuring the angle between tq and tr doesn't seem to work.
      -- Not clear whether to use Lorentz or classical angle, signed angle or not, whether the Lorentz angle is the hyp length

      -- https://en.wikipedia.org/wiki/Hyperbolic_law_of_cosines#Hyperbolic_law_of_cosines
      -- B and C are the legs of the arc on the triangle (they should be equidistant from A)
      ptA = p
      ptB = hypPtInPlane p tq arcLen
      ptC = hypPtInPlane p tr arcLen
      lenAB = arcLen
      lenAC = arcLen
      lenBC = hypDist ptB ptC
      theta = acos ((-cosh(lenBC) + cosh(lenAC) * cosh(lenAB)) / (sinh(lenAC) * sinh(lenAB)))
      -- TODO: Is the sign right? Do we need to do numeric stuff if any of these goes out of range for acos, cosh, sinh, (/)??
      -- theta = 2 * pi -- Test drawing a circle

      -- Find the orthonormal vectors (e1, e2) spanning the tangent plane at p, where e1 starts at q
      e1 = tq
      -- e2 = gramSchmidtHyp tq tr -- This doesn't seem to produce an orthogonal vector. Not sure why.
      e3 = normalizeLor (tq `crossLor` tr) -- normal vector
      e2 = normalizeLor (tq `crossLor` e3)
      res = (tq, tr, e1, e2, e3, theta) in
  -- trace ("\n(p, q, r, arcLen): " ++ show (p, q, r, arcLen) ++
  --         "\n(ptA, ptB, ptC): " ++ show (ptA, ptB, ptC) ++
  --         "\n(lenAC, lenBC, lenAB): " ++ show (lenAC, lenBC, lenAB) ++
  --        "\n(tq, tr, e1, e2, e3, theta): " ++ show res) 
   res

-- Angle where P is the central point (qpr or rpq), moving from q to r
-- Including the paths to the arc endpoints so we can draw a wedge
arcPathHyp :: ConstCompFn
arcPathHyp [Val (ListV p), Val (ListV q), Val (ListV r), Val (FloatV arcLen)] = 
  let (tq, tr, e1, e2, e3, theta) = tangentsAndBasis p q r arcLen
      -- Draw the arc centered at p, with radius arcLen, from q to p
      -- This works by drawing a circle in the tangent plane by varying theta
      dtheta = 0.02
      thetas = if theta > 0 then takeWhile (<= theta) $ iterate (+ dtheta) 0 
               else takeWhile (>= theta) $ iterate ((-) dtheta) 0 -- TODO: nicer way to do this?
               -- Equivalent to [0, dtheta .. theta] but we don't have Enum a
      -- Each point on the circle corresponds to a tangent direction e at p
      in if null thetas then trace "WARNING: empty thetas" $ Val $ LListV [] -- if theta goes NaN
         else let tangentVecs = map (circPtInPlane e1 e2) thetas
                  -- And then you just walk in that direction from p along the hyperbolic geodesic
                  -- And connect up all those geodesic points to yield an arc on the hyperboloid
                  -- From (arclen along q) to (arclen along r)
                  arcPoints_qr = map (\tangentVec -> hypPtInPlane p tangentVec arcLen) tangentVecs 
                  -- Geodesic from p in the direction of q
                  arcLeg_pq = hFromTo p (arcPoints_qr !! 0)
                  -- Geodesic from p in the direction of r
                  arcLeg_rp = hFromTo (last arcPoints_qr) p
                  arcWedgePath = arcLeg_pq ++ arcPoints_qr ++ arcLeg_rp
                  -- NOTE: we include p (which doesn't lie on the arc path) so we can draw a filled arc mark
              in Val $ LListV $
                 -- trace ("\n(p, q, r): " ++ show (p, q, r) ++
                 --       "\n(|p|^2, |q|^2, |r|^2): " ++ show (normsqLor p, normsqLor q, normsqLor r) ++
                 --       "\n(tq, tr): " ++ show (tq,tr) ++
                 --       "\n(|tq|^2, |tr|^2): " ++ show (normsqLor tq, normsqLor tr) ++
                 --       "\n(tq dotLor tr): " ++ show (tq `dotLor` tr) ++
                 --       "\ndot results: " ++ show [ei `dotLor` ej | ei <- [e1, e2, e3], ej <- [e1, e2, e3]] ++
                 --        "\ntheta: " ++ show theta ++
                 --        "\n(e1, e2): " ++ show (e1,e2) ++
                 --        "\n\nthetas: " ++ show thetas ++
                 --        "\n\ntangentVecs: " ++ show tangentVecs ++
                 --        "\n\narcPoints: " ++ show arcPoints_qr ++
                 --        "\n\narcWedgePath: " ++ show arcWedgePath)
                 arcWedgePath

-- Angle where P is the central point (qpr or rpq)
-- For angle QPR, calculate that angle, 
-- move along a circle in the tangent plane at P to find the tangent vector at the angle bisector,
-- then move along the hyperbolic geodesic along the tangent vector by arcLen to find the point whose ray bisects the angle.
-- See arcPathHyp for more about how this works
angleBisectorHyp :: ConstCompFn
angleBisectorHyp [Val (ListV p), Val (ListV q), Val (ListV r), Val (FloatV arcLen)] =
    let (tq, tr, e1, e2, e3, theta) = tangentsAndBasis p q r arcLen
        angle = theta / 2.0
        tangentVec = circPtInPlane e1 e2 angle
        rayHead = hypPtInPlane p tangentVec arcLen
    in Val $ ListV rayHead

-- Conclusion: this isn't quite able to draw a square on the hyperboloid. Not sure why.

-- {p,q} is the segment that ray {tailv, headv} bisects (the head sticks out). Draw the mark with length arcLen
perpPathHyp_old :: ConstCompFn
perpPathHyp_old [Val (ListV p), Val (ListV q), Val (ListV tailv), Val (ListV headv), Val (FloatV arcLen)] =
  let (a, b, c) = (headv, tailv, p) -- the angle ABC that is a right angle
      (tq, tr, e1, e2, e3, theta) = tangentsAndBasis a b c arcLen
      -- TODO: do we want to draw this ON the hyperboloid? How would you draw a right angle on it?
      -- Could we use two geodesics?
      -- Walk along BA toward A
      pt_BA = hwalk b a arcLen
      -- Walk the same length along BC toward C
      pt_BC = hwalk b c arcLen
      -- If the angles are actually perpendicular, you should be able to turn 90deg at one, and 90deg at the other, and meet at the same point, which is a right angle. Is that true on a hyperboloid? Well, it has to be true in the projection, if the Poincare disk is really conformal

      pt_BA_n = normalizeLor (b `cross` a) -- TODO: check these `n`s point in right direction
      pt_BC_n = normalizeLor (c `cross` b)

      corner_BA = hypPtInPlane pt_BA pt_BA_n arcLen -- Not used
      corner_BC = hypPtInPlane pt_BC pt_BC_n arcLen -- This should be the same as corner_BA

      -- Draw geodesics out of both normal directions. But we don't know when they intersect, so just use a longer arcLen.
      n = 100
      corner_BA_path = hlerp (fromIntegral n) 0.0 (arcLen) pt_BA pt_BA_n
      corner_BC_path = hlerp (fromIntegral n) 0.0 (arcLen) pt_BC pt_BC_n

      -- TODO: we could draw the geodesics (not just the straight lines), but it seems like they don't actually meet at the same corner?
      -- path = [pt_BA, corner_BA, corner_BC, pt_BC]
      path = pt_BA : corner_BA_path ++ (reverse corner_BC_path) ++ [pt_BC]

  in Val $ LListV $ 
     -- trace ("\n[pt_BA, corner_BA, corner_BC, pt_BC]: \n" ++ show path) 
     path

-- {p,q} is the segment that ray {tailv, headv} bisects (the head sticks out). Draw the mark with length arcLen
-- Note this is *already* in screen space!
perpPathHyp :: ConstCompFn
perpPathHyp [Val (ListV p), Val (ListV q), Val (ListV tailv), Val (ListV headv), Val (FloatV arcLen), Val (FloatV hypArcLen), Val (FloatV toScreen)] =

  let (a, b, c) = (headv, tailv, p) -- the angle ABC that is a right angle
      -- Walk along BA toward A
      pt_BA = hwalk b a hypArcLen
      -- Walk the same length along BC toward C
      pt_BC = hwalk b c hypArcLen
 
      -- Draw the perpendicular mark in *screen space*
      (b', pt_BA', pt_BC') = app3 (toDiskAndScreen' toScreen) (b, pt_BA, pt_BC)

      -- Constuct a square with side len |first path_BA - last path_BA| whose corner is diagonal from B in the BA*BC direction
      -- TODO: the segments aren't quite orthogonal, so this doesn't quite work; ptL and ptR don't quite lie on the geodesics
      seg1 = (b', pt_BA')
      seg2 = (b', pt_BC')
      (ptL, ptLR, ptR) = perpPathFlat arcLen seg1 seg2 -- Note we use the screenspace length (arcLen) not the hypArcLen
 
  in Val $ PtListV [ptL, ptLR, ptR, b'] -- b' so the path can be closed
     -- [pt_BA', ptLR, pt_BC']

angleMark :: Autofloat a => (a, a) -> (a, a) -> a -> ((a, a), (a, a))
angleMark root arcPt len =
          let dir   = (len / 2) *: (normalize' $ arcPt -: root)
              botPt = arcPt -: dir
              topPt = arcPt +: dir
          in (botPt, topPt)

-- Make a mark along the straight line (in Euclidean space) from commonPt to bisector
makeBisectorMark :: ConstCompFn
makeBisectorMark [Val (ListV bis), Val (ListV commonPt), Val (FloatV markLen)] =
  let (botPt, topPt) = angleMark (tuplify2 commonPt) (tuplify2 bis) markLen
      path = Open $ map Pt [botPt, topPt]
  in Val $ PathDataV [path]

--------------------------------------------------------------------------------
-- Objective Functions
-- TODO: this should take into account the boundaries / thicknesses of all the objects
near :: ObjFn
near [GPI o, Val (FloatV x), Val (FloatV y)] = distsq (getX o, getY o) (x, y)
near [GPI o1, GPI o2] = distsq (getX o1, getY o1) (getX o2, getY o2)
near [GPI o1, GPI o2, Val (FloatV offset)] =
  let res = distsq (getX o1, getY o1) (getX o2, getY o2) - offset ^ 2 in
  trace ("\n\nEnergy: " ++ show res ++
        "\nShapes: " ++ show (o1, o2)) res
near [GPI img@("Image", _), GPI lab@("Text", _), Val (FloatV xoff), Val (FloatV yoff)] =
  let center = (getX img, getY img)
      offset = (xoff, yoff)
  in distsq (getX lab, getY lab) (center `plus2` offset)
  where
    plus2 (a, b) (c, d) = (a + c, b + d)

center :: ObjFn
center [GPI o] = tr "center: " $ distsq (getX o, getY o) (0, 0)

centerX :: ObjFn
centerX [Val (FloatV x)] = tr "centerX" $ x ^ 2

-- | 'sameCenter' encourages two objects to center at the same point
sameCenter :: ObjFn
sameCenter [GPI a, GPI b] = (getX a - getX b) ^ 2 + (getY a - getY b) ^ 2

centerLabel :: ObjFn
centerLabel [a, b, Val (FloatV w)] = w * centerLabel [a, b] -- TODO factor out
-- TODO revert
-- centerLabel [GPI curve, GPI text]
--     | curve `is` "Curve" && text `is` "Text" =
--         let ((lx, ly), (rx, ry)) = bezierBbox curve
--             (xmargin, ymargin) = (-10, 30)
--             midbez = ((lx + rx) / 2 + xmargin, (ly + ry) / 2 + ymargin) in
--         distsq midbez (getX text, getY text)
centerLabel [GPI p, GPI l]
  | p `is` "AnchorPoint" && l `is` "Text" =
    let [px, py, lx, ly] = [getX p, getY p, getX l, getY l]
    in (px + 10 - lx) ^ 2 + (py + 20 - ly) ^ 2 -- Top right from the point
-- -- TODO: depends on orientation of arrow
centerLabel [GPI arr, GPI text]
  | ((arr `is` "Arrow") || (arr `is` "Line")) && text `is` "Text" =
    let (sx, sy, ex, ey) =
          ( getNum arr "startX"
          , getNum arr "startY"
          , getNum arr "endX"
          , getNum arr "endY")
        (mx, my) = midpoint (sx, sy) (ex, ey)
        (lx, ly) = (getX text, getY text)
    in (mx - lx) ^ 2 + (my + 1.1 * getNum text "h" - ly) ^ 2 -- Top right from the point
centerLabel [a, b] = sameCenter [a, b]
                -- (mx - lx)^2 + (my + 1.1 * hl' l - ly)^2 -- Top right from the point

-- centerLabel [CB' a, L' l] [mag] = -- use the float input?
--                 let (sx, sy, ex, ey) = (startx' a, starty' a, endx' a, endy' a)
--                     (mx, my) = midpoint (sx, sy) (ex, ey)
--                     (lx, ly) = (xl' l, yl' l) in
-- | `centerArrow` positions an arrow between two objects, with some spacing
centerArrow :: ObjFn
centerArrow [GPI arr@("Arrow", _), GPI sq1@("Square", _), GPI sq2@("Square", _)] =
  _centerArrow
    arr
    [getX sq1, getY sq1]
    [getX sq2, getY sq2]
    [ spacing + (halfDiagonal . flip getNum "side") sq1
    , negate $ spacing + (halfDiagonal . flip getNum "side") sq2
    ]
centerArrow [GPI arr@("Arrow", _), GPI sq@("Square", _), GPI circ@("Circle", _)] =
  _centerArrow
    arr
    [getX sq, getY sq]
    [getX circ, getY circ]
    [ spacing + (halfDiagonal . flip getNum "side") sq
    , negate $ spacing + getNum circ "radius"
    ]
centerArrow [GPI arr@("Arrow", _), GPI circ@("Circle", _), GPI sq@("Square", _)] =
  _centerArrow
    arr
    [getX circ, getY circ]
    [getX sq, getY sq]
    [ spacing + getNum circ "radius"
    , negate $ spacing + (halfDiagonal . flip getNum "side") sq
    ]
centerArrow [GPI arr@("Arrow", _), GPI circ1@("Circle", _), GPI circ2@("Circle", _)] =
  _centerArrow
    arr
    [getX circ1, getY circ1]
    [getX circ2, getY circ2]
    [spacing * getNum circ1 "r", negate $ spacing * getNum circ2 "r"]
centerArrow [GPI arr@("Arrow", _), GPI ell1@("Ellipse", _), GPI ell2@("Ellipse", _)] =
  _centerArrow
    arr
    [getX ell1, getY ell1]
    [getX ell2, getY ell2]
    [spacing * getNum ell1 "radius1", negate $ spacing * getNum ell2 "radius2"]
                -- FIXME: inaccurate, only works for horizontal cases
centerArrow [GPI arr@("Arrow", _), GPI pt1@("AnchorPoint", _), GPI pt2@("AnchorPoint", _)] =
  _centerArrow
    arr
    [getX pt1, getY pt1]
    [getX pt2, getY pt2]
    [spacing * 2 * r2f ptRadius, negate $ spacing * 2 * r2f ptRadius]
                -- FIXME: anchor points have no radius
centerArrow [GPI arr@("Arrow", _), GPI text1@("Text", _), GPI text2@("Text", _)] =
  _centerArrow
    arr
    [getX text1, getY text1]
    [getX text2, getY text2]
    [spacing * getNum text1 "h", negate $ 2 * spacing * getNum text2 "h"]
centerArrow [GPI arr@("Arrow", _), GPI text@("Text", _), GPI circ@("Circle", _)] =
  _centerArrow
    arr
    [getX text, getY text]
    [getX circ, getY circ]
    [1.5 * getNum text "w", negate $ spacing * getNum circ "radius"]

spacing :: (Autofloat a) => a
spacing = 1.1 -- TODO: arbitrary

_centerArrow :: Autofloat a => Shape a -> [a] -> [a] -> [a] -> a
_centerArrow arr@("Arrow", _) s1@[x1, y1] s2@[x2, y2] [o1, o2] =
  let vec = [x2 - x1, y2 - y1] -- direction the arrow should point to
      dir = normalize vec
      [sx, sy, ex, ey] =
        if norm vec > o1 + abs o2
          then (s1 +. o1 *. dir) ++ (s2 +. o2 *. dir)
          else s1 ++ s2
      [fromx, fromy, tox, toy] =
        [ getNum arr "startX"
        , getNum arr "startY"
        , getNum arr "endX"
        , getNum arr "endY"
        ]
  in (fromx - sx) ^ 2 + (fromy - sy) ^ 2 + (tox - ex) ^ 2 + (toy - ey) ^ 2

repelPt :: Autofloat a => a -> Pt2 a -> Pt2 a -> a 
repelPt c a b = c / (distsq a b + epsd)

-- | 'repel' exert an repelling force between objects
-- TODO: temporarily written in a generic way
-- Note: repel's energies are quite small so the function is scaled by repelWeight before being applied
repel :: ObjFn

-- TODO: factor line & arrow together OR account for the arrowhead

repel [GPI line@("Arrow", _), GPI a, Val (FloatV weight)] =
  let (sx, sy, ex, ey) = linePts line
      objCenter = (getX a, getY a)
      numSamples = 15
      lineSamplePts = sampleS numSamples ((sx, sy), (ex, ey))
      allForces = sum $ map (repelPt weight objCenter) lineSamplePts
      res = weight * allForces
  in {- trace ("numPoints: " ++ show (length lineSamplePts)) -} res

-- Repel an object and a line by summing repel forces over the (sampled) body of the line
repel [GPI line@("Line", _), GPI a, Val (FloatV weight)] =
  let (sx, sy, ex, ey) = linePts line
      objCenter = (getX a, getY a)
      numSamples = 15
      lineSamplePts = sampleS numSamples ((sx, sy), (ex, ey))
      allForces = sum $ map (repelPt weight objCenter) lineSamplePts
      res = weight * allForces
  in {- trace ("numPoints: " ++ show (length lineSamplePts)) -} res

repel [Val (FloatV x), Val (FloatV y)] = 1 / ((x-y)*(x-y) + epsd)
repel [Val (FloatV x), Val (FloatV y), Val (FloatV weight)] = weight / ((x-y)*(x-y) + epsd)
-- Repel an object and a curve by summing repel forces over the (subsampled) body of the surve
repel [GPI curve@("Curve", _), GPI a, Val (FloatV weight)] =
  let curvePts = subsampleEvery sampleNum $ polyPts $ getPolygon curve
      objCenter = (getX a, getY a)
      allForces = sum $ map (repelPt weight objCenter) curvePts
      res = weight * allForces
  in {- trace ("numPoints: " ++ show (length curvePts)) -}
     res
  where sampleNum = 3
  
repel [Val (TupV x), Val (TupV y)] = 1 / (distsq x y + epsd)
repel [GPI a, GPI b] = 1 / (distsq (getX a, getY a) (getX b, getY b) + epsd)
repel [GPI a, GPI b, Val (FloatV weight)] =
  weight / (distsq (getX a, getY a) (getX b, getY b) + epsd)
    -- trace ("REPEL: " ++ show a ++ "\n" ++ show b ++ "\n" ++ show res) res

-- repel [C' c, S' d] [] = 1 / distsq (xc' c, yc' c) (xs' d, ys' d) - r' c - side' d + epsd
-- repel [S' c, C' d] [] = 1 / distsq (xc' d, yc' d) (xs' c, ys' c) - r' d - side' c + epsd
-- repel [P' c, P' d] [] = if c == d then 0 else 1 / distsq (xp' c, yp' c) (xp' d, yp' d) - 2 * r2f ptRadius + epsd
-- repel [L' c, L' d] [] = if c == d then 0 else 1 / distsq (xl' c, yl' c) (xl' d, yl' d)
-- repel [L' c, C' d] [] = 1 / distsq (xl' c, yl' c) (xc' d, yc' d)
-- repel [C' c, L' d] [] = 1 / distsq (xc' c, yc' c) (xl' d, yl' d)
-- repel [L' c, S' d] [] = 1 / distsq (xl' c, yl' c) (xs' d, ys' d)
-- repel [S' c, L' d] [] = 1 / distsq (xs' c, ys' c) (xl' d, yl' d)
-- repel [A' c, L' d] [] = repel' (startx' c, starty' c) (xl' d, yl' d) +
--         repel' (endx' c, endy' c) (xl' d, yl' d)
-- repel [A' c, C' d] [] = repel' (startx' c, starty' c) (xc' d, yc' d) +
--         repel' (endx' c, endy' c) (xc' d, yc' d)
-- repel [IM' c, IM' d] [] = 1 / (distsq (xim' c, yim' c) (xim' d, yim' d) + epsd) - sizeXim' c - sizeXim' d --TODO Lily check this math is correct
-- repel [a, b] [] = if a == b then 0 else 1 / (distsq (getX a, getY a) (getX b, getY b) )
topRightOf :: ObjFn
topRightOf [GPI l@("Text", _), GPI s@("Square", _)] =
  dist
    (getX l, getY l)
    (getX s + 0.5 * getNum s "side", getY s + 0.5 * getNum s "side")
topRightOf [GPI l@("Text", _), GPI s@("Rectangle", _)] =
  dist
    (getX l, getY l)
    (getX s + 0.5 * getNum s "sizeX", getY s + 0.5 * getNum s "sizeY")

topLeftOf :: ObjFn
topLeftOf [GPI l@("Text", _), GPI s@("Square", _)] =
  dist
    (getX l, getY l)
    (getX s - 0.5 * getNum s "side", getY s - 0.5 * getNum s "side")
topLeftOf [GPI l@("Text", _), GPI s@("Rectangle", _)] =
  dist
    (getX l, getY l)
    (getX s - 0.5 * getNum s "sizeX", getY s - 0.5 * getNum s "sizeY")

nearHead :: ObjFn
nearHead [GPI l, GPI lab@("Text", _), Val (FloatV xoff), Val (FloatV yoff)] =
  if linelike l
    then let end = (getNum l "endX", getNum l "endY")
             offset = (xoff, yoff)
         in distsq (getX lab, getY lab) (end `plus2` offset)
    else error "GPI type for nearHead must be line-like"
  where
    plus2 (a, b) (c, d) = (a + c, b + d)

nearEndVert :: ObjFn
-- expects a vertical line
nearEndVert [GPI line@("Line", _), GPI lab@("Text", _)] =
  let (sx, sy, ex, ey) = linePts line
  in let bottompt =
           if sy < ey
             then (sx, sy)
             else (ex, ey)
     in let yoffset = -25
        in let res =
                 distsq
                   (getX lab, getY lab)
                   (fst bottompt, snd bottompt + yoffset)
           in res

nearEndHoriz :: ObjFn
-- expects a horiz line
nearEndHoriz [GPI line@("Line", _), GPI lab@("Text", _)] =
  let (sx, sy, ex, ey) = linePts line
  in let leftpt =
           if sx < ex
             then (sx, sy)
             else (ex, ey)
     in let xoffset = -25
        in distsq (getX lab, getY lab) (fst leftpt + xoffset, snd leftpt)

-- | 'above' makes sure the first argument is on top of the second.
above :: ObjFn
above [GPI top, GPI bottom, Val (FloatV offset)] =
  (getY top - getY bottom - offset) ^ 2
above [GPI top, GPI bottom] = (getY top - getY bottom - 100) ^ 2

-- | 'sameHeight' forces two objects to stay at the same height (have the same Y value)
sameHeight :: ObjFn
sameHeight [GPI a, GPI b] = (getY a - getY b) ^ 2

equal :: ObjFn
equal [Val (FloatV a), Val (FloatV b)] = (a - b) ^ 2

distBetween :: ObjFn
distBetween [GPI c1@("Circle", _), GPI c2@("Circle", _), Val (FloatV padding)] =
  let (r1, r2, x1, y1, x2, y2) =
        (getNum c1 "r", getNum c2 "r", getX c1, getY c1, getX c2, getY c2)
    -- If one's a subset of another or has same radius as other
    -- If they only intersect
  in if dist (x1, y1) (x2, y2) < (r1 + r2)
       then repel [GPI c1, GPI c2, Val (FloatV repelWeight)] -- 1 / distsq (x1, y1) (x2, y2)
    -- If they don't intersect
         -- trace ("padding: " ++ show padding)
       else (dist (x1, y1) (x2, y2) - r1 - r2 - padding) ^ 2

--------------------------------------------------------------------------------
-- Constraint Functions
at :: ConstrFn
at [GPI o, Val (FloatV x), Val (FloatV y)] = (getX o - x) ^ 2 + (getY o - y) ^ 2

lessThan :: ConstrFn
lessThan [Val (FloatV x), Val (FloatV y)] = x - y

lessThanSq :: ConstrFn
lessThanSq [Val (FloatV x), Val (FloatV y)] = if x < y then 0 else (x - y)^2

contains :: ConstrFn
contains [GPI o1@("Circle", _), GPI o2@("Circle", _)] =
  dist (getX o1, getY o1) (getX o2, getY o2) - (getNum o1 "r" - getNum o2 "r")
contains [GPI outc@("Circle", _), GPI inc@("Circle", _), Val (FloatV padding)] =
  dist (getX outc, getY outc) (getX inc, getY inc) -
  (getNum outc "r" - padding - getNum inc "r")
contains [GPI c@("Circle", _), GPI rect@("Rectangle", _)] =
  let (x, y, w, h) =
        (getX rect, getY rect, getNum rect "sizeX", getNum rect "sizeY")
      [x0, x1, y0, y1] = [x - w / 2, x + w / 2, y - h / 2, y + h / 2]
      pts = [(x0, y0), (x0, y1), (x1, y0), (x1, y1)]
      (cx, cy, radius) = (getX c, getY c, getNum c "r")
  in sum $ map (\(a, b) -> max 0 $ dist (cx, cy) (a, b) - radius) pts
contains [GPI c@("Circle", _), GPI t@("Text", _)] =
  let res =
        dist (getX t, getY t) (getX c, getY c) - getNum c "r" +
        max (getNum t "w") (getNum t "h")
  in if res < 0
       then 0
       else res
    -- TODO: factor out the vertex access code to a high-level getter
    -- NOTE: seems that the following version doesn't perform as well as the hackier old version. Maybe it's the shape of the obj that is doing it, but we do observe that the labels tend to get really close to the edges
    -- let (x, y, w, h)     = (getX t, getY t, getNum t "w", getNum t "h")
    --     [x0, x1, y0, y1] = [x - w/2, x + w/2, y - h/2, y + h/2]
    --     pts              = [(x0, y0), (x0, y1), (x1, y0), (x1, y1)]
    --     (cx, cy, radius) = (getX c, getY c, getNum c "r")
    -- in sum $ map (\(a, b) -> (max 0 $ dist (cx, cy) (a, b) - radius)^2) pts
contains [GPI s@("Square", _), GPI l@("Text", _)] =
  dist (getX l, getY l) (getX s, getY s) - getNum s "side" / 2 +
  getNum l "w" / 2
contains [GPI s@("Rectangle", _), GPI l@("Text", _)]
    -- TODO: implement precisely, max (w, h)? How about diagonal case?
 =
  dist (getX l, getY l) (getX s, getY s) - getNum s "sizeX" / 2 +
  getNum l "w" / 2
contains [GPI outc@("Square", _), GPI inc@("Square", _)] =
  dist (getX outc, getY outc) (getX inc, getY inc) -
  (0.5 * getNum outc "side" - 0.5 * getNum inc "side")
contains [GPI outc@("Square", _), GPI inc@("Circle", _)] =
  dist (getX outc, getY outc) (getX inc, getY inc) -
  (0.5 * getNum outc "side" - getNum inc "r")
contains [GPI outc@("Square", _), GPI inc@("Circle", _), Val (FloatV padding)] =
  dist (getX outc, getY outc) (getX inc, getY inc) -
  (0.5 * getNum outc "side" - padding - getNum inc "r")
contains [GPI outc@("Circle", _), GPI inc@("Square", _)] =
  dist (getX outc, getY outc) (getX inc, getY inc) -
  (getNum outc "r" - 0.5 * getNum inc "side")
contains [GPI set@("Ellipse", _), GPI label@("Text", _)] =
  dist (getX label, getY label) (getX set, getY set) -
  max (getNum set "rx") (getNum set "ry") +
  getNum label "w"
contains [GPI e@("Ellipse", _), GPI c@("Circle", _)] =
  dist (getX c, getY c) (getX e, getY e) -
  max (getNum e "rx") (getNum e "ry") +
  getNum c "r"
contains [GPI e@("Ellipse", _), GPI c@("Circle", _), Val (FloatV padding)] =
  dist (getX c, getY c) (getX e, getY e) -
  max (getNum e "rx") (getNum e "ry") +
  getNum c "r" + padding

-- TODO: combine Line and Arrow cases (the code is the same!!)
contains [GPI sq@("Square", _), GPI ar@("Arrow", _)] =
  let (startX, startY, endX, endY) = arrowPts ar
      (x, y) = (getX sq, getY sq)
      side = getNum sq "side"
      (lx, ly) = ((x - side / 2) * 0.75, (y - side / 2) * 0.75)
      (rx, ry) = ((x + side / 2) * 0.75, (y + side / 2) * 0.75)
  in inRange startX lx rx + inRange startY ly ry + inRange endX lx rx +
     inRange endY ly ry
contains [GPI rt@("Rectangle", _), GPI ar@("Arrow", _)] =
  let (startX, startY, endX, endY) = arrowPts ar
      (x, y) = (getX rt, getY rt)
      (w, h) = (getNum rt "sizeX", getNum rt "sizeY")
      (lx, ly) = (x - w / 2, y - h / 2)
      (rx, ry) = (x + w / 2, y + h / 2)
  in inRange startX lx rx + inRange startY ly ry + inRange endX lx rx +
     inRange endY ly ry
contains [GPI rect@("Rectangle", _), GPI img@("Image", _)] =
  -- TODO: implement precisely, max (w, h)? How about diagonal case?
  let rect_l = min (getNum rect "sizeX") (getNum rect "sizeY") / 2
      img_l  = max (getNum img "sizeX") (getNum img "sizeY") / 2
      diff = rect_l - img_l
  in dist (getX rect, getY rect) (getNum img "centerX", getNum img "centerY") - diff
contains [GPI r1@("Rectangle", _), GPI r2@("Rectangle", _)] =
    -- HACK: reusing test impl, revert later
    let r1_l = min (getNum r1 "sizeX") (getNum r1 "sizeY") / 2
        r2_l = max (getNum r2 "sizeX") (getNum r2 "sizeY") / 2
        diff = r1_l - r2_l
    in dist (getX r1, getY r1) (getX r2, getY r2) - diff
contains [GPI r@("Rectangle", _), GPI c@("Circle", _)] =
    -- HACK: reusing test impl, revert later
    let r_l = min (getNum r "sizeX") (getNum r "sizeY") / 2
        diff = r_l - getNum c "r"
    in dist (getX r, getY r) (getX c, getY c) - diff

contains [GPI sq@("Square", _), GPI ar@("Line", _)] =
  let (startX, startY, endX, endY) = arrowPts ar
      (x, y) = (getX sq, getY sq)
      side = getNum sq "side"
      (lx, ly) = ((x - side / 2) * 0.75, (y - side / 2) * 0.75)
      (rx, ry) = ((x + side / 2) * 0.75, (y + side / 2) * 0.75)
  in inRange startX lx rx + inRange startY ly ry + inRange endX lx rx +
     inRange endY ly ry
contains [GPI rt@("Rectangle", _), GPI ar@("Line", _)] =
  let (startX, startY, endX, endY) = arrowPts ar
      (x, y) = (getX rt, getY rt)
      (w, h) = (getNum rt "sizeX", getNum rt "sizeY")
      (lx, ly) = (x - w / 2, y - h / 2)
      (rx, ry) = (x + w / 2, y + h / 2)
  in inRange startX lx rx + inRange startY ly ry + inRange endX lx rx +
     inRange endY ly ry

inRange a l r
  | a < l = (a - l) ^ 2
  | a > r = (a - r) ^ 2
  | otherwise = 0

inRange'' :: (Autofloat a) => a -> a -> a -> a
inRange'' v left right
  | v < left = left - v
  | v > right = v - right
  | otherwise = 0

inRange' :: ConstrFn
inRange' [Val (FloatV v), Val (FloatV left), Val (FloatV right)]
  | v < left = left - v
  | v > right = v - right
  | otherwise = 0

-- = inRange v left right
onCanvas :: ConstrFn
onCanvas [GPI g] =
  let (leftX, rightX) = (-canvasHeight / 2, canvasHeight / 2)
      (leftY, rightY) = (-canvasWidth / 2, canvasWidth / 2)
  in inRange'' (getX g) (r2f leftX) (r2f rightX) +
     inRange'' (getY g) (r2f leftY) (r2f rightY)

unit' :: ConstrFn
unit' [Val (ListV vec)] = hasNorm [Val (ListV vec), Val (FloatV 1)]

-- | This is an equality constraint (x = c) via two inequality constraints (x <= c and x >= c)
equal' :: Autofloat a => a -> a -> a
equal' x y = let vals = (x, y)
                 (val_max, val_min) = (uncurry max vals, uncurry min vals)
             in val_max - val_min

equalFn :: ConstrFn
equalFn [Val (FloatV x), Val (FloatV y)] = equal' x y

hasNorm :: ConstrFn
hasNorm [Val (ListV vec), Val (FloatV desired_norm)] = -- TODO: Use normal norm or normsq?
        equal' (norm vec) desired_norm

hasLorenzNorm :: ConstrFn
hasLorenzNorm [Val (ListV vec), Val (FloatV desired_norm)] =
  let norms = (normsqLor vec, desired_norm)
      (norm_max, norm_min) = (uncurry max norms, uncurry min norms)
  in trace ("vector: " ++ show vec ++ "| normsqLor vec: " ++ show (normsqLor vec)) $ norm_max - norm_min

-- contains [GPI set@("Circle", _), P' GPI pt@("", _)] = dist (getX pt, getX pt) (getX set, getY set) - 0.5 * r' set
-- TODO: only approx
-- contains [S' GPI set@("", _), P' GPI pt@("", _)] =
--     dist (getX pt, getX pt) (getX set, getX set) - 0.4 * side' set
-- FIXME: doesn't work
-- contains [E' GPI set@("", _), P' GPI pt@("", _)] =
--     dist (getX pt, getX pt) (xe' set, getX set) - max (rx' set) (ry' set) * 0.9
-- NOTE/HACK: all objects will have min/max size attached, but not all of them are implemented
maxSize :: ConstrFn
-- TODO: why do we need `r2f` now? Didn't have to before
limit = max canvasWidth canvasHeight

maxSize [GPI c@("Circle", _)] = getNum c "r" - r2f (limit / 6)
maxSize [GPI s@("Square", _)] = getNum s "side" - r2f (limit / 3)
maxSize [GPI r@("Rectangle", _)] =
  let max_side = max (getNum r "sizeX") (getNum r "sizeY")
  in max_side - r2f (limit / 3)
maxSize [GPI im@("Image", _)] =
  let max_side = max (getNum im "w") (getNum im "h")
  in max_side - r2f (limit / 3)
maxSize [GPI e@("Ellipse", _)] =
  max (getNum e "rx") (getNum e "ry") - r2f (limit / 6)
maxSize _ = 0

-- NOTE/HACK: all objects will have min/max size attached, but not all of them are implemented
minSize :: ConstrFn
minSize [GPI c@("Circle", _)] = 20 - getNum c "r"
minSize [GPI s@("Square", _)] = 20 - getNum s "side"
minSize [GPI r@("Rectangle", _)] =
  let min_side = min (getNum r "sizeX") (getNum r "sizeY")
  in 20 - min_side
minSize [GPI e@("Ellipse", _)] = 20 - min (getNum e "rx") (getNum e "ry")
minSize [GPI g] =
  if fst g == "Line" || fst g == "Arrow"
    then let vec =
               [ getNum g "endX" - getNum g "startX"
               , getNum g "endY" - getNum g "startY"
               ]
         in 50 - norm vec
    else 0
minSize [GPI g, Val (FloatV len)] =
  if fst g == "Line" || fst g == "Arrow"
    then let vec =
               [ getNum g "endX" - getNum g "startX"
               , getNum g "endY" - getNum g "startY"
               ]
         in len - norm vec
    else 0

smallerThan :: ConstrFn
smallerThan [GPI inc@("Circle", _), GPI outc@("Circle", _)] =
  getNum inc "r" - getNum outc "r" - 0.4 * getNum outc "r" -- TODO: taking this as a parameter?
smallerThan [GPI inc@("Circle", _), GPI outs@("Square", _)] =
  0.5 * getNum outs "side" - getNum inc "r"
smallerThan [GPI ins@("Square", _), GPI outc@("Circle", _)] =
  halfDiagonal $ getNum ins "side" - getNum outc "r"
smallerThan [GPI ins@("Square", _), GPI outs@("Square", _)] =
  getNum ins "side" - getNum outs "side" - subsetSizeDiff

outsideOf :: ConstrFn
outsideOf [GPI l@("Text", _), GPI c@("Circle", _)] =
  let padding = 10.0
  in let labelR = max (getNum l "w") (getNum l "h")
     in -dist (getX l, getY l) (getX c, getY c) + getNum c "r" + labelR +
        padding
-- TODO: factor out runtime weights
outsideOf [GPI l@("Text", _), GPI c@("Circle", _), Val (FloatV weight)] =
  weight * outsideOf [GPI l, GPI c]

overlapping :: ConstrFn
overlapping [GPI xset@("Circle", _), GPI yset@("Circle", _)] =
  looseIntersect
    [ [getX xset, getY xset, getNum xset "r"]
    , [getX yset, getY yset, getNum yset "r"]
    ]
overlapping [GPI xset@("Square", _), GPI yset@("Circle", _)] =
  looseIntersect
    [ [getX xset, getY xset, 0.5 * getNum xset "side"]
    , [getX yset, getY yset, getNum yset "r"]
    ]
overlapping [GPI xset@("Circle", _), GPI yset@("Square", _)] =
  looseIntersect
    [ [getX xset, getY xset, getNum xset "r"]
    , [getX yset, getY yset, 0.5 * getNum yset "side"]
    ]
overlapping [GPI xset@("Square", _), GPI yset@("Square", _)] =
  looseIntersect
    [ [getX xset, getY xset, 0.5 * getNum xset "side"]
    , [getX yset, getY yset, 0.5 * getNum yset "side"]
    ]

looseIntersect :: (Autofloat a) => [[a]] -> a
looseIntersect [[x1, y1, s1], [x2, y2, s2]] =
  dist (x1, y1) (x2, y2) - (s1 + s2 - 10)

disjoint :: ConstrFn
disjoint [GPI xset@("Circle", _), GPI yset@("Circle", _)] =
  noIntersect
    [ [getX xset, getY xset, getNum xset "r"]
    , [getX yset, getY yset, getNum yset "r"]
    ]
-- This is not totally correct since it doesn't account for the diagonal of a square
disjoint [GPI xset@("Square", _), GPI yset@("Square", _)] =
  noIntersect
    [ [getX xset, getY xset, 0.5 * getNum xset "side"]
    , [getX yset, getY yset, 0.5 * getNum yset "side"]
    ]
disjoint [GPI xset@("Rectangle", _), GPI yset@("Rectangle", _), Val (FloatV offset)]
    -- Arbitrarily using x size
 =
  noIntersectOffset
    [ [getX xset, getY xset, 0.5 * getNum xset "sizeX"]
    , [getX yset, getY yset, 0.5 * getNum yset "sizeX"]
    ]
    offset
disjoint [GPI xset@("Image", _), GPI yset@("Image", _), Val (FloatV offset)]
    -- Arbitrarily using x size
 =
  noIntersectOffset
    [ [getX xset, getY xset, 0.5 * getNum xset "lengthX"]
    , [getX yset, getY yset, 0.5 * getNum yset "lengthX"]
    ]
    offset
disjoint [GPI xset@("Image", _), GPI yset@("Rectangle", _), Val (FloatV offset)]
    -- Arbitrarily using x size
 =
  noIntersectOffset
    [ [getX xset, getY xset, 0.5 * getNum xset "lengthX"]
    , [getX yset, getY yset, 0.5 * getNum yset "sizeX"]
    ]
    offset
disjoint [GPI xset@("Image", _), GPI yset@("Circle", _), Val (FloatV offset)]
    -- Arbitrarily using x size
 =
  noIntersectOffset
    [ [getX xset, getY xset, 0.5 * getNum xset "lengthX"]
    , [getX yset, getY yset, 0.5 * getNum yset "r"]
    ]
    offset
disjoint [GPI box@("Text", _), GPI seg, Val (FloatV offset)] =
  if linelike seg then
    let center = (getX box, getY box)
        (v, w) = (getPoint "start" seg, getPoint "end" seg)
        cp = closestpt_pt_seg center (v, w)
        len_approx = getNum box "w" / 2.0 -- TODO make this more exact
  in -(dist center cp) + len_approx + offset
  else error "expected the second GPI to be linelike in `disjoint`"

disjoint [GPI box@("Rectangle", _), GPI seg, Val (FloatV offset)] =
  if linelike seg then
    let center = (getX box, getY box)
        (v, w) = (getPoint "start" seg, getPoint "end" seg)
        cp = closestpt_pt_seg center (v, w)
        len_approx = getNum box "sizeX" / 2.0 -- TODO make this more exact
  in -(dist center cp) + len_approx + offset
  else error "expected the second GPI to be linelike in `disjoint`"

    -- i.e. dist from center of box to closest pt on line seg is greater than the approx distance between the box center and the line + some offset

disjoint [GPI box@("Image", _), GPI seg, Val (FloatV offset)] =
  if linelike seg then
    let center = (getX box, getY box)
        (v, w) = (getPoint "start" seg, getPoint "end" seg)
        cp = closestpt_pt_seg center (v, w)
        len_approx = max (getNum box "lengthX") (getNum box "lengthY") / 2.0 -- TODO make this more exact
  in -(dist center cp) + len_approx + offset
  else error "expected the second GPI to be linelike in `disjoint`"

disjoint [GPI circle@("Circle", _), GPI seg, Val (FloatV offset)] =
  if linelike seg then
    let center = (getX circle, getY circle)
        (v, w) = (getPoint "start" seg, getPoint "end" seg)
        cp = closestpt_pt_seg center (v, w)
        len_approx = getNum circle "r" / 2.0 
  in -(dist center cp) + len_approx + offset
  else error "expected the second GPI to be linelike in `disjoint`"

-- For horizontally collinear line segments only
-- with endpoints (si, ei), assuming si < ei (e.g. enforced by some other constraint)
-- Make sure the closest endpoints are separated by some padding
disjoint [GPI o1, GPI o2] =
  if linelike o1 && linelike o2
    then let (start1, end1, start2, end2) =
               ( fst $ getPoint "start" o1
               , fst $ getPoint "end" o1
               , fst $ getPoint "start" o2
               , fst $ getPoint "end" o2 -- Throw away y coords
                )
             padding = 30 -- should be > 0
            -- Six cases for two intervals: disjoint [-] (-), overlap (-[-)-], contained [-(-)-], and swapping the intervals
            -- Assuming si < ei, we can just push away the closest start and end of the two intervals
             distA = unsignedDist end1 start2
             distB = unsignedDist end2 start1
         in if distA <= distB
              then end1 + padding - start2 -- Intervals separated by padding (original condition: e1 + c < s2)
              else end2 + padding - start1 -- e2 + c < s1
    else error "expected two linelike GPIs in `disjoint`"
  where
    unsignedDist :: (Autofloat a) => a -> a -> a
    unsignedDist x y = abs $ x - y

-- exterior point method constraint: no intersection (meaning also no subset)
noIntersect :: (Autofloat a) => [[a]] -> a
noIntersect [[x1, y1, s1], [x2, y2, s2]] =
  -(dist (x1, y1) (x2, y2)) + s1 + s2 + offset
  where
    offset = 10

noIntersectOffset :: (Autofloat a) => [[a]] -> a -> a
noIntersectOffset [[x1, y1, s1], [x2, y2, s2]] offset =
  -(dist (x1, y1) (x2, y2)) + s1 + s2 + offset

<<<<<<< HEAD
pointOn :: ConstrFn
pointOn [Val (FloatV px), Val (FloatV py), GPI rect@("Rectangle", _), Val (FloatV offset)] =
    -- NOTE: assumes axis-aligned rectangles
    let [w, h, x, y] = map (getNum rect) ["sizeX", "sizeY", "x", "y"]
        dx = abs (px - x) - w / 2 + offset
        dy = abs (py - y) - h / 2 + offset
    in if dx == 0 || dy == 0 then 0 else sqrt $ (max dx dy) ^ 2
  
=======
-- Uses the closest distance between object center and text bbox
atDist :: ConstrFn
atDist [GPI o, GPI txt@("Text", _), Val (FloatV offset)] =
  -- TODO: also account for boundary/radius of `o`, rather than just using center
  let ([textPts], _, textBbox, _) = getPolygon txt
      dsq_res = dsqBP textPts (getX o, getY o) -- Note this does NOT use the signed distance
      constrEnergy = equal' dsq_res (offset * offset)
  in {- trace ("\n\ndsq_res: " ++ show dsq_res ++
            "\nconstrEnergy: " ++ show constrEnergy) -} constrEnergy

-- If the point is in the blob, it should have a penalty. If the point is outside the blob, ignore it.
-- TODO: Should we use a bbox on curve to accelerate queries?
polyPtDisjoint :: Autofloat a => Blob a -> Pt2 a -> a
polyPtDisjoint b p = max (-1 * signedDsqBP b p) 0

labelDisjointConstr :: ConstrFn
labelDisjointConstr [GPI curve@("Curve", _), GPI lab@("Text", _), Val (FloatV padding)] =
    let curvePts = polyPts $ getPolygon curve -- TODO: maybe we should re-polygonize the curve instead of using the original points, which are equally distributed in hyperbolic space but not 2D space
        ([textPts], _, textBbox, _) = getPolygon lab 
        -- numCurvePts = length curvePts
        sumEnergies = sum $ map (polyPtDisjoint textPts) curvePts
    in {- trace ("\nsumEnergies: " ++ show sumEnergies ++
              "\nnumCurvePts: " ++ show numCurvePts) -}
       sumEnergies

>>>>>>> 8e1f1b03
--------------------------------------------------------------------------------
-- Wrappers for transforms and operations to call from Style
-- NOTE: Haskell trig is in radians
rotate :: ConstCompFn
rotate [Val (FloatV radians)] = Val $ HMatrixV $ rotationM radians

rotateAbout :: ConstCompFn
rotateAbout [Val (FloatV angle), Val (FloatV x), Val (FloatV y)] =
  Val $ HMatrixV $ rotationAboutM angle (x, y)

translate :: ConstCompFn
translate [Val (FloatV x), Val (FloatV y)] =
  Val $ HMatrixV $ translationM (x, y)

scale :: ConstCompFn
scale [Val (FloatV cx), Val (FloatV cy)] = Val $ HMatrixV $ scalingM (cx, cy)

-- Apply transforms from left to right order: do t2, then t1
andThen :: ConstCompFn
andThen [Val (HMatrixV t2), Val (HMatrixV t1)] =
  Val $ HMatrixV $ composeTransform t1 t2

------ Sample shapes
-- TODO: parse lists of 2-tuples
mkPoly :: ConstCompFn
mkPoly [Val (FloatV x1), Val (FloatV x2), Val (FloatV x3), Val (FloatV x4), Val (FloatV x5), Val (FloatV x6)] =
  Val $ PtListV [(x1, x2), (x3, x4), (x5, x6)]
mkPoly [Val (FloatV x1), Val (FloatV x2), Val (FloatV x3), Val (FloatV x4), Val (FloatV x5), Val (FloatV x6), Val (FloatV x7), Val (FloatV x8)] =
  Val $ PtListV [(x1, x2), (x3, x4), (x5, x6), (x7, x8)]
mkPoly [Val (FloatV x1), Val (FloatV x2), Val (FloatV x3), Val (FloatV x4), Val (FloatV x5), Val (FloatV x6), Val (FloatV x7), Val (FloatV x8), Val (FloatV x9), Val (FloatV x10)] =
  Val $ PtListV [(x1, x2), (x3, x4), (x5, x6), (x7, x8), (x9, x10)]

unitSquare :: ConstCompFn
unitSquare [] = Val $ PtListV unitSq

unitCircle :: ConstCompFn
unitCircle [] = Val $ PtListV $ circlePoly 1.0 --unitCirc

testTri :: ConstCompFn
testTri [] = Val $ PtListV testTriangle

testNonconvexPoly :: ConstCompFn
testNonconvexPoly [] = Val $ PtListV testNonconvex

-- No guarantees about nonintersection, convexity, etc. Just a bunch of points in a range.
randomPolygon :: CompFn
randomPolygon [Val (IntV n)] g =
  let range = (-100, 100)
      (xs, g') = randomsIn g n range
      (ys, g'') = randomsIn g' n range
      pts = zip xs ys
  in (Val $ PtListV pts, g'')

------ Transform objectives and constraints
-- Optimize directly on the transform
-- this function is only a demo
nearT :: ObjFn
nearT [GPI o, Val (FloatV x), Val (FloatV y)] =
  let tf = getTransform o
  in distsq (dx tf, dy tf) (x, y)

boundaryIntersect :: ObjFn
boundaryIntersect [GPI o1, GPI o2] =
  let (p1, p2) = (getPolygon o1, getPolygon o2)
  in dsqGG p1 p2

containsPoly :: ObjFn
containsPoly [GPI o1, GPI o2] =
  let (p1, p2) = (getPolygon o1, getPolygon o2)
  in eAcontainB p1 p2

disjointPoly :: ObjFn
disjointPoly [GPI o1, GPI o2] =
  let (p1, p2) = (getPolygon o1, getPolygon o2)
  in eABdisj p1 p2

-- pad / padding: minimum amt of separation between two shapes' boundaries.
-- See more at energy definitions (eBinAPad, eBoutAPad, ePad, etc.)
containsPolyPad :: ObjFn
containsPolyPad [GPI o1, GPI o2, Val (FloatV ofs)] =
  let (p1, p2) = (getPolygon o1, getPolygon o2)
  in eBinAPad p1 p2 ofs

disjointPolyPad :: ObjFn
disjointPolyPad [GPI o1, GPI o2, Val (FloatV ofs)] =
  let (p1, p2) = (getPolygon o1, getPolygon o2)
  in eBoutAPad p1 p2 ofs

padding :: ObjFn
padding [GPI o1, GPI o2, Val (FloatV ofs)] =
  let (p1, p2) = (getPolygon o1, getPolygon o2)
  in ePad p1 p2 ofs

containAndTangent :: ObjFn
containAndTangent [GPI o1, GPI o2] =
  let (p1, p2) = (getPolygon o1, getPolygon o2)
  in (eAcontainB p1 p2) + (dsqGG p1 p2)

disjointAndTangent :: ObjFn
disjointAndTangent [GPI o1, GPI o2] =
  let (p1, p2) = (getPolygon o1, getPolygon o2)
  in (eABdisj p1 p2) + (dsqGG p1 p2)

-- ofs / offset: exact amt of separation between two shapes' boundaries.
-- See more at energy definitions (eBinAOffs, eBoutAOffs, eOffs, etc.)
containsPolyOfs :: ObjFn
containsPolyOfs [GPI o1, GPI o2, Val (FloatV ofs)] =
  let (p1, p2) = (getPolygon o1, getPolygon o2)
  in eBinAOffs p1 p2 ofs

disjointPolyOfs :: ObjFn
disjointPolyOfs [GPI o1, GPI o2, Val (FloatV ofs)] =
  let (p1, p2) = (getPolygon o1, getPolygon o2)
  in eBoutAOffs p1 p2 ofs

polyOnCanvas :: ObjFn
polyOnCanvas [GPI o] =
  let (halfw, halfh) = (r2f canvasWidth / 2, r2f canvasHeight / 2)
      canv =
        [(-halfw, -halfh), (halfw, -halfh), (halfw, halfh), (-halfw, halfh)]
  in eBinAPad (toPoly canv) (getPolygon o) 0

maximumSize :: ObjFn
maximumSize [GPI o, Val (FloatV s)] = eMaxSize (getPolygon o) s

minimumSize :: ObjFn
minimumSize [GPI o, Val (FloatV s)] = eMinSize (getPolygon o) s

-- inputs: shape, p.x, p.y, target.x, target.y,
-- where p is some point in local coordinates of shape (ex: (0,0) is the center for most shapes),
-- and target is some coordinates on canvas (ex: (0,0) is the origin).
-- Encourages transformation to shape so that p is at the location of target.
atPoint :: ObjFn
atPoint [GPI o, Val (FloatV ox), Val (FloatV oy), Val (FloatV x), Val (FloatV y)] =
  let tf = getTransformation o
  in dsqPP (x, y) $ tf ## (ox, oy)

-- inputs: shape1, p1.x, p1.y, shape2, p2.x, p2.y,
-- where p1 is some point in local coordinates of shape1 (ex: (0,0) is the center for most shapes)
-- and p2 is some point in local coordinates of shape2.
-- Encourages transformation to both shapes so that p1 and p2 overlap.
atPoint2 :: ObjFn
atPoint2 [GPI o1, Val (FloatV x1), Val (FloatV y1), GPI o2, Val (FloatV x2), Val (FloatV y2)] =
  let tf1 = getTransformation o1
      tf2 = getTransformation o2
  in dsqPP (tf1 ## (x1, y1)) (tf2 ## (x2, y2))

-- inputs: shape, target.x, target.y, offset,
-- where target is some coordinates on canvas (ex: (0,0) is the origin).
-- Encourages transformation to shape so that its boundary becomes offset pixels away from target.
-- Could have many other versions of "near".
nearPoint :: ObjFn
nearPoint [GPI o, Val (FloatV x), Val (FloatV y), Val (FloatV ofs)]
      -- tf = getTransformation o
 =
  let
  in eOffsP (getPolygon o) (x, y) ofs

-- inputs: shape1, p1.x, p1.y, shape2, p2.x, p2.y, offset,
-- where p1 is some point in local coordinates of shape1 (ex: (0,0) is the center for most shapes)
-- and p2 is some point in local coordinates of shape2.
-- Encourages transformation to both shapes so that p1 and p2 are offset pixels apart.
nearPoint2 :: ObjFn
nearPoint2 [GPI o1, Val (FloatV x1), Val (FloatV y1), GPI o2, Val (FloatV x2), Val (FloatV y2), Val (FloatV ofs)] =
  let tf1 = getTransformation o1
      tf2 = getTransformation o2
  in eOffsPP (tf1 ## (x1, y1)) (tf2 ## (x2, y2)) ofs

sameSize :: ObjFn
sameSize [GPI o1, GPI o2] =
  let (p1, p2) = (getPolygon o1, getPolygon o2)
  in eSameSize p1 p2

smaller :: ObjFn
smaller [GPI o1, GPI o2] =
  let (p1, p2) = (getPolygon o1, getPolygon o2)
  in eSmallerThan p1 p2

-- alignment and ordering: use center of bbox to represent input shapes, and align/order them
-- See more at functions alignPPA and orderPPA
alignAlong :: ObjFn
alignAlong [GPI o1, GPI o2, Val (FloatV angleInDegrees)] =
  let (p1, p2) = (getPolygon o1, getPolygon o2)
  in eAlign p1 p2 angleInDegrees

orderAlong :: ObjFn
orderAlong [GPI o1, GPI o2, Val (FloatV angleInDegrees)] =
  let (p1, p2) = (getPolygon o1, getPolygon o2)
  in eOrder p1 p2 angleInDegrees

labelDisjoint :: ObjFn
labelDisjoint [GPI curve@("Curve", _), GPI lab@("Text", _), Val (FloatV padding)] =
  let (p, q) = segOf $ polyPts $ getPolygon curve
      ([textPts], _, textBbox, _) = getPolygon lab 
      segs = ptsToPolySegs textPts
      pInBox = inBBox textBbox p
      qInBox = inBBox textBbox q
      intersectPts = findIntersections (p, q) segs
      energy = if pInBox && qInBox -- Whole segment in box
             then distsq p q - padding^2 -- TODO: should this energy also penalize the "deepness" in the label?
             -- Whole segment passes through box
             else if (not pInBox) && (not qInBox) && (not $ null intersectPts)
             then if length intersectPts < 2
                  then trace ("\ncase 1a: " ++ show intersectPts) $ 0.0
                  else trace ("\ncase 1b: " ++ show intersectPts) $ distsq (intersectPts !! 0) (intersectPts !! 1) - padding^2 -- TODO improve this
             -- Segment overlaps one wall of box
             else if qInBox && (not $ null intersectPts)
             then trace ("\ncase 2a: " ++ show intersectPts) $ distsq q (intersectPts !! 0) - padding^2
             else if pInBox && (not $ null intersectPts)
             then trace ("\ncase 2b: " ++ show intersectPts) $ distsq p (intersectPts !! 0) - padding^2
             else -- Segment lies outside of box. TODO fail first
                  trace ("\ncase 3: " ++ show intersectPts) $ dsqBS textPts (p, q) - padding^2
                  -- TODO: closest distance from segment end to bbox boundary, minus offset

  -- Energy = amount of overlap between the curve (approximated as a segment) and the bbox
  -- TODO: nicer way is to approximate only the overlapping part of the curve as a segment, or do a higher-fidelity calculation on just the parts that overlap with the label
  in trace ("\n(p, q): " ++ show (p, q) ++
            "\ntextPts: " ++ show textPts ++
            "\nsegs: " ++ show segs ++
            "\npInBox: " ++ show pInBox ++
            "\nqInBox: " ++ show qInBox ++
            "\nintersectPts: " ++ show intersectPts ++
            "\nenergy: " ++ show energy)
     energy

transformSRT :: ConstCompFn
transformSRT [Val (FloatV sx), Val (FloatV sy), Val (FloatV theta), Val (FloatV dx), Val (FloatV dy)] =
  Val $ HMatrixV $ paramsToMatrix (sx, sy, theta, dx, dy)

--------------------------------------------------------------------------------
-- Default functions for every shape
defaultConstrsOf :: ShapeTypeStr -> [FuncName]
defaultConstrsOf "Text"  = []
defaultConstrsOf "Curve" = []
-- defaultConstrsOf "Line" = []
defaultConstrsOf _       = [] -- [ "minSize", "maxSize" ]
                 -- TODO: remove? these fns make the optimization too hard to solve sometimes

defaultObjFnsOf :: ShapeTypeStr -> [FuncName]
defaultObjFnsOf _ = [] -- NOTE: not used yet

--------------------------------------------------------------------------------
-- Errors
noFunctionError n = error ("Cannot find function \"" ++ n ++ "\"")

noSignatureError n =
  error ("Cannot find signatures defined for function \"" ++ n ++ "\"")

sigMismatchError n sig argTypes =
  error
    ("Invalid arguments for function \"" ++
     n ++
     "\". Passed in:\n" ++
     show argTypes ++ "\nPredefined signature is: " ++ show sig)

noMatchedSigError n sigs argTypes =
  error
    ("Cannot find matching signatures defined for function \"" ++
     n ++
     "\". Passed in:\n" ++
     show argTypes ++ "\nPossible signatures are: " ++ sigStrs)
  where
    sigStrs = concatMap ((++ "\n") . show) sigs<|MERGE_RESOLUTION|>--- conflicted
+++ resolved
@@ -452,13 +452,10 @@
       , ("unit", unit')
       , ("equal", equalFn)
       , ("hasNorm", hasNorm)
-<<<<<<< HEAD
       , ("pointOn", pointOn)
-=======
       , ("hasLorenzNorm", hasLorenzNorm)
       , ("atDist", atDist)
       , ("labelDisjoint", labelDisjointConstr)
->>>>>>> 8e1f1b03
       ]
 
 indivConstrWeight :: (Autofloat a) => a
@@ -2170,7 +2167,6 @@
 noIntersectOffset [[x1, y1, s1], [x2, y2, s2]] offset =
   -(dist (x1, y1) (x2, y2)) + s1 + s2 + offset
 
-<<<<<<< HEAD
 pointOn :: ConstrFn
 pointOn [Val (FloatV px), Val (FloatV py), GPI rect@("Rectangle", _), Val (FloatV offset)] =
     -- NOTE: assumes axis-aligned rectangles
@@ -2179,7 +2175,6 @@
         dy = abs (py - y) - h / 2 + offset
     in if dx == 0 || dy == 0 then 0 else sqrt $ (max dx dy) ^ 2
   
-=======
 -- Uses the closest distance between object center and text bbox
 atDist :: ConstrFn
 atDist [GPI o, GPI txt@("Text", _), Val (FloatV offset)] =
@@ -2205,7 +2200,6 @@
               "\nnumCurvePts: " ++ show numCurvePts) -}
        sumEnergies
 
->>>>>>> 8e1f1b03
 --------------------------------------------------------------------------------
 -- Wrappers for transforms and operations to call from Style
 -- NOTE: Haskell trig is in radians
