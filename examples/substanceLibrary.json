--- conflicted
+++ resolved
@@ -84,13 +84,6 @@
     "name": "venn 3d"
   },
   {
-<<<<<<< HEAD
-    "substanceURI": "raytracing-domain/spec-raytra.sub",
-    "element": 5,
-    "style": 9,
-    "previewURI": "https://gist.githubusercontent.com/wodeni/54fdcafc3cf9cf0c14b68868893db1dd/raw/80976b0fd68ee2dac52bdc17d107104dde14d3c1/sets-3d.svg?sanitize=true",
-    "name": "Ray tracing"
-=======
     "substanceURI": "functions-domain/spec-function.sub",
     "element": 4,
     "style": 12,
@@ -103,6 +96,12 @@
     "style": 13,
     "previewURI": "https://gist.githubusercontent.com/wodeni/e79dcfc82504796cd169ad5e44c7c970/raw/fc9f3008643839dcf284b45b251915366ea98eed/continuous-function.svg?sanitize=true",
     "name": "continuous function"
->>>>>>> 8e1f1b03
+  },
+  {
+    "substanceURI": "raytracing-domain/spec-raytra.sub",
+    "element": 5,
+    "style": 14,
+    "previewURI": "https://gist.githubusercontent.com/wodeni/54fdcafc3cf9cf0c14b68868893db1dd/raw/80976b0fd68ee2dac52bdc17d107104dde14d3c1/sets-3d.svg?sanitize=true",
+    "name": "Ray tracing"
   }
 ]