Global {
   Global.width = 800.0
   Global.height = 700.0
   Global.pointSize = Global.width/100.0
   Global.thinStroke = Global.width/200.0
   Global.planeSize = 0.9*Global.height
}

Colors {
   Colors.black = rgba( 0.0, 0.0, 0.0, 1.0 )
   Colors.blue = rgba( 0.8, 0.7, 1.0, 0.2 )
}

forall HyperbolicPlane H {
   H.diskShape = Circle {
      x : 0.0
      y : 0.0
      r : Global.planeSize/2.0
      color : Colors.blue
      strokeWidth : Global.thinStroke
      strokeColor : Colors.black
      strokeStyle : "dashed"
      strokeDashArray : "20,10,5,5,5,10"
   }
}

forall Point p; HyperbolicPlane H
where In( p, H ) {
   p.dotShape = Circle {
      r : Global.pointSize/2.0
      strokeWidth : 0.0
      color : Colors.black
   }

<<<<<<< HEAD
   --ensure contains( H.diskShape, p.dotShape )
}

--forall IdealPoint p; HyperbolicPlane H
--where In( p, H ) {
--   p.angle = ?
--   p.dotShape = Circle {
--      x : 630.0*cos(p.angle)/2.0
--      y : 630.0*sin(p.angle)/2.0
--      r : Global.pointSize
--      strokeWidth : 0.0
--      color : Colors.black
--   }
--}
=======
   ensure contains( H.diskShape, p.dotShape )
}


-- TODO: Fix that we can't add new functions with new names w/o backend complaining

forall IdealPoint p; HyperbolicPlane H
where In( p, H ) {
   p.angle = ?

   p.dotShape = Circle {
      x : 630.0*cos(p.angle)/2.0
      y : 630.0*sin(p.angle)/2.0
      r : Global.pointSize
      strokeWidth : 0.0
      color : Colors.black
   }
}
>>>>>>> 4d7c2a57
<|MERGE_RESOLUTION|>--- conflicted
+++ resolved
@@ -32,25 +32,8 @@
       color : Colors.black
    }
 
-<<<<<<< HEAD
    --ensure contains( H.diskShape, p.dotShape )
 }
-
---forall IdealPoint p; HyperbolicPlane H
---where In( p, H ) {
---   p.angle = ?
---   p.dotShape = Circle {
---      x : 630.0*cos(p.angle)/2.0
---      y : 630.0*sin(p.angle)/2.0
---      r : Global.pointSize
---      strokeWidth : 0.0
---      color : Colors.black
---   }
---}
-=======
-   ensure contains( H.diskShape, p.dotShape )
-}
-
 
 -- TODO: Fix that we can't add new functions with new names w/o backend complaining
 
@@ -65,5 +48,4 @@
       strokeWidth : 0.0
       color : Colors.black
    }
-}
->>>>>>> 4d7c2a57
+}