-- | The full generic Style file for the linear algebra domain
-- | Author: Dor Ma'ayan
--   August, 2018

-- Global constants and sizes
const {
  const.vectorSpaceSize = 300.0
  const.vectorSpaceOffset = 225.0
  const.vectorSpaceGap = 150.0
  const.axisSize = const.vectorSpaceSize * 0.4
  const.distVectorSpaces = 50.0
  const.scaleRatio = 200.0
  const.fontSize = "14pt"
  const.lightenFrac = 0.5
  const.arrowThickness = 2.5
  const.arrowThickness2 = 1.5
  const.arrowheadSize = 0.5
  const.repelWeight = 0.7
  const.textPadding = 15.0
}

-- Global RGB colors in common use
Colors {
    Colors.black = rgba(0.0, 0.0, 0.0, 1.0)
    Colors.lightBlue = rgba(0.1, 0.1, 0.9, 0.1)
    Colors.darkBlue = rgba(0.05, 0.05, 0.6, 0.5)
    Colors.lightGray = rgba(200.0,200.0,200.0,1.0)
    Colors.darkGray = rgba(0.4, 0.4, 0.4, 1.0)

    Colors.gray = rgba(0.8, 0.8, 0.8, 1.0)
    Colors.red = rgba(1.0, 0.0, 0.0, 1.0)
    Colors.pink = rgba(1.0, 0.4, 0.7, 1.0)
    Colors.yellow = rgba(1.0, 1.0, 0.0, 1.0)
    Colors.orange = rgba(1.0, 0.6, 0.0, 1.0)
    Colors.lightorange = rgba(1.0, 0.6, 0.0, 0.25)
    Colors.green = rgba(0.0, 0.8, 0.0, 1.0)
    Colors.blue = rgba(0.0, 0.0, 1.0, 1.0)
    Colors.sky = rgba(0.325, 0.718, 0.769, 1.0)
    Colors.lightsky = rgba(0.325, 0.718, 0.769, 0.25)
    Colors.lightblue = rgba(0.0, 0.0, 1.0, 0.25)
    Colors.cyan = rgba(0.0, 1.0, 1.0, 1.0)
    Colors.purple = rgba(0.5, 0.0, 0.5, 1.0)
    Colors.white = rgba(1.0, 1.0, 1.0, 1.0)
    Colors.none = rgba(0.0, 0.0, 0.0, 0.0)
    Colors.bluegreen = rgba(0.44, 0.68, 0.60, 1.0)

    -- TODO: should we require S,V in %? (in [0,1])
    Colors.red2 = hsva(0.0, 100.0, 100.0, 1.0)
    Colors.green2 = hsva(140.0, 23.0, 100.0, 1.0)
}

VectorSpace U {
    U.thickness = 1.5
    U.axisColor = Colors.darkGray
<<<<<<< HEAD
    U.originX = 0.0
=======
    -- U.axisColor = Colors.green2
>>>>>>> d240d94d

    U.shape = Square {
	x : U.originX
	y : 0.0
        side : const.vectorSpaceSize
        color : Colors.lightBlue
    }

    U.left = U.shape.x + (U.shape.side/2.0)
    U.right = U.shape.x - (U.shape.side/2.0)

    U.xAxis = Arrow {
        startX : U.shape.x - const.axisSize
        startY : U.shape.y
        endX : U.shape.x + const.axisSize
        endY : U.shape.y
        thickness : U.thickness
        color : U.axisColor
        arrowheadSize : const.arrowheadSize
    }

    U.yAxis = Arrow {
        startX : U.shape.x
        startY : U.shape.y - const.axisSize
        endX : U.shape.x
        endY : U.shape.y + const.axisSize
        thickness : U.thickness
        color : U.axisColor
        arrowheadSize : const.arrowheadSize
    }

    U.text = Text {
        string : U.label
        x : U.shape.x - const.axisSize
        y : U.shape.y + const.axisSize
        color : U.axisColor
        fontSize : const.fontSize
    }

    U.textX = Text {
        string : "x"
        color : Colors.darkGray
        x : U.xAxis.endX
        y : U.xAxis.endY + const.textPadding
    }

    U.textY = Text {
        string : "y"
        color : Colors.darkGray
        x : U.yAxis.endX + const.textPadding
        y : U.yAxis.endY
    }

    U.perpMark = Square {
        x : U.shape.x + 5.0
        y : U.shape.y + 5.0
        side : 10.0
        color : Colors.white
	strokeColor : Colors.black
	strokeWidth : 1.0
    }

    U.perpLayering1 = U.perpMark below U.xAxis
    U.perpLayering2 = U.perpMark below U.yAxis
    U.perpLayering3 = U.perpMark above U.shape

    --U.xLabelLocation = ensure nearHead(U.xAxis, U.textX, 20.0, 0.0)
    --U.yLabelLocation = ensure nearHead(U.yAxis, U.textY, 0.0, 20.0)
}

-- TODO: generates too many constraints?

VectorSpace U; VectorSpace V {
    --LOCAL.sameHeight = ensure sameHeight(U.shape, V.shape)
    --LOCAL.nonIntersect = ensure disjoint(U.shape, V.shape)
    --V.shape.y = 0.0
    --U.shape.x = 0.0
    --V.shape.x = 0.0
}

Vector v
with VectorSpace U
where In(v,U) {
  v.text = Text {
    string : v.label
    color : v.shape.color
    fontSize : const.fontSize
  }

  v.color = sampleColor(1.0, "rgb") -- Full opacity to hide arrowhead layering

  -- v.pad1 = ?
  -- v.pad2 = ?

  v.shape = Arrow {
    startX : U.shape.x
    startY : U.shape.y
    endX : ?
    endY : ?
    -- So the labels can be optimized separately
    -- endX : sampleNum(U.left, U.right) + v.pad1
    -- endY : sampleNum(U.left, U.right) + v.pad2

    thickness : const.arrowThickness
    color : v.color
    arrowheadSize : const.arrowheadSize
  }

   v.vector = (v.shape.endX - v.shape.startX, v.shape.endY - v.shape.startY)
   v.angle = angle(v.vector)

  v.layeringText1 = v.text above U.xAxis
  v.layeringText2 = v.text above U.yAxis
  v.layeringPerp1 = v.shape above U.perpMark

   v.containFn = ensure contains(U.shape, v.shape)

   -- TODO: This constraint is overly harsh -- results in vector addition diagrams that are too similar. Same w/ pairwise repulsion
   v.containLabel = ensure contains(U.shape, v.text)

   -- NOTE: nearHead is actually an objective. Use the other constraint form?
   -- v.labelLocation = ensure nearHead(v.shape, v.text, 0.0, 30.0)
   v.labelLocation = ensure atDist((v.shape.endX, v.shape.endY), v.text, 10.0)

   v.labelAvoidFn = encourage repel(v.shape, v.text, const.repelWeight)

   -- TODO: repel only if it overlaps? (Do a bbox check before doing the expensive sample + sum operation)
   -- v.labelAvoidAxisFn1 = encourage repel(U.xAxis, v.text, const.repelWeight)
   -- v.labelAvoidAxisFn2 = encourage repel(U.yAxis, v.text, const.repelWeight)
   -- v.labelAvoidAxisText = encourage repel(U.text, v.text, const.repelWeight)
}

Vector u
with Vector v; VectorSpace U
where u := neg(v); In(v,U); In(u, U) {
  override u.shape.endX = 2.0 * v.shape.startX - v.shape.endX
  override u.shape.endY = 2.0 * v.shape.startY - v.shape.endY
}

Vector u
with Vector v; Vector w; VectorSpace U
where u := addV(v,w); In(u, U); In(v, U); In(w, U) {
   override u.shape.endX = v.shape.endX + w.shape.endX - U.shape.x
   override u.shape.endY = v.shape.endY + w.shape.endY - U.shape.y
   override u.shape.color = blendColor(v.shape.color, w.shape.color)

    u.slider_v = Arrow {
        endX : u.shape.endX
        endY : u.shape.endY

        startX : w.shape.endX
        startY : w.shape.endY
        thickness : const.arrowThickness2
        color : scaleColor(v.color, const.lightenFrac)
        style : "dashed"
        arrowheadSize : const.arrowheadSize
    }

    u.slider_w = Arrow {
       endX : u.shape.endX
       endY : u.shape.endY

       startX : v.shape.endX
       startY : v.shape.endY
       thickness : const.arrowThickness2
        color : scaleColor(w.color, const.lightenFrac)
       style : "dashed"
       arrowheadSize : const.arrowheadSize
    }

    u.sw_layering = u.slider_w below u.shape
    u.sv_layering = u.slider_v below u.shape
}

LinearMap f
with VectorSpace U; VectorSpace V
where From(f, U, V) {
   override U.shape.x = U.originX - const.vectorSpaceOffset
   override V.shape.x = U.shape.x + const.vectorSpaceSize + const.vectorSpaceGap
   override V.shape.y = U.shape.y

   f.arcRadius = -175.0
   f.left  = [0.65 * U.shape.x + 0.35 * V.shape.x, 0.65 * U.shape.y + 0.35 * V.shape.y]
   -- TODO: the arrowhead doesn't appear at the end of the line, so need to fudge a little.
   f.arrowheadLen = 10.0
   f.right = [0.35 * U.shape.x + 0.65 * V.shape.x - f.arrowheadLen, 0.35 * U.shape.y + 0.65 * V.shape.y]
   f.center = [(get(f.left, 0) + get(f.right, 0)) / 2.0, f.arcRadius]
   f.radius = dist(f.left, f.center)
   f.arcPath = arcPathEuclidean(f.center, f.left, f.right, f.radius, "Open")

   f.shape = Curve {
     pathData : pathFromPoints(f.arcPath)
     fill : Colors.none
     color : Colors.black
     strokeWidth : 2.5
     rightArrowhead : True
     arrowheadSize : const.arrowheadSize     
   }

   f.labelOffset = 30.0

   f.text = Text {
     string : f.label
     x : (U.shape.x + V.shape.x) / 2.0
     y : U.shape.y + f.labelOffset
     color : f.shape.color
     fontSize : const.fontSize
   }

   -- define an actual linear map f(x,y) = ax + by
   -- TODO should pick this at random, rather than using a fixed map...
   f.c0 = (-1.0,0.0)
   f.c1 = (0.0,0.5)

   f.orderFn = ensure lessThan(U.shape.x + 20.0, V.shape.x)
}

-- Scalar is not visualized in any concrete way but instead it contains a scalar value
Scalar c {
  c.val = generateRandomReal()
}

Scalar c
with Vector a; Vector b; VectorSpace U
where c := determinant(a,b); In(a,U); In(b,U) {
   c.shape = Curve {
   	   pathData : makeRegionPath(a.shape, b.shape)
	   strokeWidth : 0.0
	   fill : setOpacity(Colors.sky, 0.25)
   }

   c.text = Text {
     string : c.label
     -- Normalize for origin
     x : (a.shape.endX + b.shape.endX - a.shape.startX) / 2.0
     y : (a.shape.endY + b.shape.endY - a.shape.startY) / 2.0
     color : Colors.sky
     fontSize : const.fontSize
   }

   c.layering = c.text above c.shape
}

Scalar c
with Vector a; Vector b; VectorSpace U
where c := innerProduct(a,b); In(a,U); In(b,U) {
    override c.val = len(a.shape) * calcVectorsAngleCos(a.shape.startX,a.shape.startY,a.shape.endX,a.shape.endY, b.shape.startX,b.shape.startY,b.shape.endX,b.shape.endY) / 200.0
    c.line1 = Line {
        startX : b.shape.startX
        startY : b.shape.startY
        endX :  b.shape.endX * c.val - b.shape.startX * (c.val - 1.0)
        endY : b.shape.endY * c.val - b.shape.startY * (c.val - 1.0)
        thickness : 2.5
        style : "dashed"
    }

    c.line2 = Line {
        startX : a.shape.endX
        startY : a.shape.endY
        endX : b.shape.endX * c.val - b.shape.startX * (c.val - 1.0)
        endY : b.shape.endY * c.val - b.shape.startY * (c.val - 1.0)
        thickness : 2.5
        style : "dashed"
    }
}

Scalar c
with Vector a;  VectorSpace U
where c := norm(a); In(a,U) {
   c.norm = len(a.shape)
   override c.val = c.norm / const.scaleRatio 
   c.padding = 20.0

   -- c.shape = Brace {
   c.shape = Line {
     startX : a.shape.startX
     startY : a.shape.startY + c.padding
     endX : a.shape.endX
     endY : a.shape.endY + c.padding
     thickness : 1.5
     color : setOpacity(a.shape.color, 0.75)
   }

   c.text = Text {
        string : c.label
        x : c.padding + midpointX(c.shape) 
        y : c.padding + midpointY(c.shape) 
        color : c.shape.color
        fontSize : const.fontSize
   }
}

Vector u
with Scalar c; VectorSpace U; Vector v
where u := scale(c, v); In(u, U); In(v, U) {
    override u.shape.endX = v.shape.endX * c.val - v.shape.startX * (c.val - 1.0)
    override u.shape.endY = v.shape.endY * c.val - v.shape.startY * (c.val - 1.0)

    c.layeringScale = u.shape below v.shape
}

Vector u; Vector v
with VectorSpace U
where Orthogonal(u, v); In(u, U); In(v, U) {
      -- TODO: fix this angle calculation so it works when both vectors are in quadrants 2 or 3
      LOCAL.angle = min(u.angle, v.angle)
      LOCAL.len = 20.0

      -- Scale by side len. Then translate so default square's corner is at (0,0).
      -- Then rotate by the vector angle. Then translate to the local origin of the vector space.
      LOCAL.shape = SquareTransform {
	  -- TODO: unintuitive behavior; need to set these constants otherwise shape is offscreen

	  -- TODO: this currently isn't working because we commented out transforms in computedProperties (they were slowing down the system)

	  -- x : 0.0
	  -- y : 0.0
	  -- side : 100.0
	  -- rotation : 0.0

	  x : 0.0
	  y : 0.0
	  side : 1.0
	  rotation : 0.0
	  transform : andThen(andThen(andThen(scale(LOCAL.len, LOCAL.len), translate(LOCAL.len / 2.0, LOCAL.len / 2.0)), rotate(LOCAL.angle)), translate(U.shape.x, U.shape.y))
	  color : Colors.none
	  strokeColor : Colors.black
	  strokeWidth : 0.1
      }

      -- LOCAL.perpFn = ensure equals(dot(u.vector, v.vector), 0.0)
      LOCAL.perpFn = encourage equal(dot(u.vector, v.vector), 0.0)

      LOCAL.layering1 = v.shape above LOCAL.shape
      LOCAL.layering2 = u.shape above LOCAL.shape
}

-- No label overlaps with any other label, vector, slider vector, or axis line. (This doesn't match the same vector twice, right?)
-- Only if in the same vectorspace!
Vector u1; Vector u2
with VectorSpace U
where In(u1, U); In(u2, U) {
       -- NOTE: This matches (u,v) and (v,u), generating double objectives
       -- TODO: this doesn't quite work b/c it doesn't account for the thickness of the label
       -- TODO: this currently makes diagrams too symmetrical. Maybe do a second labeling pass?

      LOCAL.labelAvoidSegFn = encourage repel(u1.shape, u2.text, const.repelWeight)
      LOCAL.labelAvoidTextFn = encourage repel(u1.text, u2.text, 1000.0 * const.repelWeight)

      -- LOCAL.labelAvoidTextFn = encourage disjointPoly(u1.text, u2.text)
}

-- For vectors that are mapped from one vector space to another,
-- actually define the target geometry by applying a linear
-- map to the input geometry.  This map is given by the two (column)
-- vectors L.c0, L.c1, which together make a matrix.

Vector y
with Vector x; VectorSpace X; VectorSpace Y; LinearMap f
where In(x, X); In(y, Y); From(f, X, Y); y := apply(f, x) {

   -- apply the linear map
   override y.shape.endX = dot( f.c0, x.vector ) + Y.shape.x
   override y.shape.endY = dot( f.c1, x.vector ) + Y.shape.y

   -- update the underlying vector (TODO check this)
   override y.vector = (y.shape.endX - y.shape.startX, y.shape.end - y.shape.startY)

   -- also inherit the color
   override y.shape.color = x.shape.color
}

-- v4 = v3, so use its sliders for v3, and hide its label
-- NOTE: this matching scales very badly...
Vector v4
with Vector u1; Vector u2; Vector u3; Vector v1; Vector v2; Vector v3; LinearMap f; VectorSpace U; VectorSpace V
where From(f, U, V); u3 := addV(u1, u2); v1 := apply(f, u1); v2 := apply(f, u2); v3 := apply(f, u3); v4 := addV(v1, v2) {
      override v4.slider_v.color = u3.slider_v.color
      override v4.slider_w.color = u3.slider_w.color
      override v4.text.string = "\\text{ }" -- TODO: fails on empty label
      delete v4.containFn
      delete v4.containLabel
      delete v4.labelLocation
      delete v4.labelAvoidFn
}

-- v2 = v3, so have its scalar be colored the same, and hide its label
Vector v3
with Vector u1; Vector u2; Vector v1; Vector v2; Scalar c; LinearMap f; VectorSpace U; VectorSpace V
where From(f, U, V); u2 := scale(c, u1); v1 := apply(f, u1); v2 := apply(f, u2); v3 := scale(c, v1) {
      v3.layeringFn1 = v3.shape below v2.shape
      override v3.shape.color = v2.shape.color
      override v3.text.string = "\\text{ }" -- TODO: fails on empty label
      delete v3.containFn
      delete v3.containLabel
      delete v3.labelLocation
      delete v3.labelAvoidFn
}<|MERGE_RESOLUTION|>--- conflicted
+++ resolved
@@ -52,11 +52,7 @@
 VectorSpace U {
     U.thickness = 1.5
     U.axisColor = Colors.darkGray
-<<<<<<< HEAD
     U.originX = 0.0
-=======
-    -- U.axisColor = Colors.green2
->>>>>>> d240d94d
 
     U.shape = Square {
 	x : U.originX
