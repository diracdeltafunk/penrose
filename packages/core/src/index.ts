--- conflicted
+++ resolved
@@ -24,17 +24,12 @@
 import { SubstanceEnv } from "types/substance";
 import { collectLabels } from "utils/CollectLabels";
 import { andThen, Result, showError } from "utils/Error";
-<<<<<<< HEAD
-import { 
+import {
   prettyPrintFn,
   prettyPrintPath,
   prettyPrintExpr,
 } from "utils/OtherUtils";
-import { bBoxDims, toHex } from "utils/Util";
-=======
-import { prettyPrintFn } from "utils/OtherUtils";
 import { bBoxDims, toHex, ops } from "utils/Util";
->>>>>>> ab9eee98
 import { Canvas } from "renderer/ShapeDef";
 
 const log = consola.create({ level: LogLevel.Warn }).withScope("Top Level");
@@ -310,13 +305,10 @@
   showError,
   Result,
   prettyPrintFn,
-<<<<<<< HEAD
   prettyPrintPath,
   prettyPrintExpr,
   graphOfBlockExpr,
-=======
   ops,
->>>>>>> ab9eee98
 };
 export type { PenroseError } from "./types/errors";
 export type { Registry, Trio };
