--- conflicted
+++ resolved
@@ -1,11 +1,7 @@
 import * as ad from "../engine/Autodiff.js";
 import { add, div, maxN, minN, sub } from "../engine/Autodiff.js";
 import * as BBox from "../engine/BBox.js";
-<<<<<<< HEAD
-=======
-import * as ad from "../types/ad.js";
 import { unwrap } from "../utils/Util.js";
->>>>>>> b8b18b34
 import { Circle, CircleProps, sampleCircle } from "./Circle.js";
 import { Ellipse, EllipseProps, sampleEllipse } from "./Ellipse.js";
 import { Equation, EquationProps, sampleEquation } from "./Equation.js";
