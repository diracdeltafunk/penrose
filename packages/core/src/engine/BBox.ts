<<<<<<< HEAD
=======
import { rectPts } from "../lib/Queries.js";
import { toPt } from "../lib/Utils.js";
import { CircleProps } from "../shapes/Circle.js";
import { EllipseProps } from "../shapes/Ellipse.js";
import { LineProps } from "../shapes/Line.js";
import { PathProps } from "../shapes/Path.js";
import { RectangleProps } from "../shapes/Rectangle.js";
import * as ad from "../types/ad.js";
import { Center, Poly, Rect, Rotate, Scale } from "../types/shapes.js";
import { ops } from "./Autodiff.js";
>>>>>>> 0ab136a3
import {
  Real,
  Vec,
  add,
  and,
  div,
  fn,
  lt,
  mul,
  neg,
  select,
  sqrt,
  struct,
  sub,
} from "rose";
import { rectPts } from "../contrib/Queries.js";
import { toPt } from "../contrib/Utils.js";
import * as ad from "../engine/Autodiff.js";
import { CircleProps } from "../shapes/Circle.js";
import { EllipseProps } from "../shapes/Ellipse.js";
import { PathProps } from "../shapes/Path.js";
import { RectangleProps } from "../shapes/Rectangle.js";
import { Center, Poly, Rect, Rotate, Scale } from "../types/shapes.js";
import { max, min } from "./Builtins.js";

const Vec2 = Vec(2, Real);

export const BBox = struct({ width: Real, height: Real, center: Vec2 });
export type BBox = ad.FromRose<typeof BBox>;

export interface Corners {
  topRight: ad.Pt2;
  topLeft: ad.Pt2;
  bottomLeft: ad.Pt2;
  bottomRight: ad.Pt2;
}

export interface Intervals {
  xRange: [ad.Num, ad.Num];
  yRange: [ad.Num, ad.Num];
}

export interface Edges {
  top: [ad.Pt2, ad.Pt2];
  bot: [ad.Pt2, ad.Pt2];
  left: [ad.Pt2, ad.Pt2];
  right: [ad.Pt2, ad.Pt2];
}

/**
 * Input: A width, height, and center.
 * Output: A new BBox.
 */
export const bbox = (width: ad.Num, height: ad.Num, center: ad.Pt2): BBox => {
  return {
    width,
    height,
    center,
  };
};

export const corners = (b: BBox): Corners => {
  const halfWidth = ad.div(b.width, 2);
  const halfHeight = ad.div(b.height, 2);
  const nhalfWidth = ad.neg(halfWidth);
  const nhalfHeight = ad.neg(halfHeight);
  const pts = <ad.Pt2[]>[
    [halfWidth, halfHeight],
    [nhalfWidth, halfHeight],
    [nhalfWidth, nhalfHeight],
    [halfWidth, nhalfHeight],
  ].map((p) => ad.ops.vadd(b.center, p));

  return {
    topRight: pts[0],
    topLeft: pts[1],
    bottomLeft: pts[2],
    bottomRight: pts[3],
  };
};

/**
 * Input: A BBox and an inflation parameter delta.
 * Output: A BBox inflated on all sides by delta.
 */
export const inflate = (b: BBox, delta: ad.Num): BBox => {
  return bbox(
    ad.add(b.width, ad.add(delta, delta)),
    ad.add(b.height, ad.add(delta, delta)),
    b.center as ad.Pt2,
  );
};

/**
 * Input: A BBox.
 * Output: The min X of the BBox.
 */
export const minX = (b: BBox): ad.Num => {
  return corners(b).topLeft[0];
};

/**
 * Input: A BBox.
 * Output: The max X of the BBox.
 */
export const maxX = (b: BBox): ad.Num => {
  return corners(b).bottomRight[0];
};

/**
 * Input: A BBox.
 * Output: The min Y of the BBox.
 */
export const minY = (b: BBox): ad.Num => {
  return corners(b).bottomRight[1];
};

/**
 * Input: A BBox.
 * Output: The max Y of the BBox.
 */
export const maxY = (b: BBox): ad.Num => {
  return corners(b).topLeft[1];
};

/**
 * Input: A BBox.
 * Output: The X interval of the BBox.
 */
export const xRange = (b: BBox): [ad.Num, ad.Num] => {
  return [minX(b), maxX(b)];
};

/**
 * Input: A BBox.
 * Output: The Y interval of the BBox.
 */
export const yRange = (b: BBox): [ad.Num, ad.Num] => {
  return [minY(b), maxY(b)];
};

/**
 * Input: A BBox.
 * The four edges of the BBox.
 */
export const edges = (b: BBox): Edges => {
  return {
    top: [corners(b).topLeft, corners(b).topRight],
    bot: [corners(b).bottomLeft, corners(b).bottomRight],
    left: [corners(b).bottomLeft, corners(b).topLeft],
    right: [corners(b).bottomRight, corners(b).topRight],
  };
};

export const bboxFromPoints = (points: ad.Pt2[]): BBox => {
  const minCorner = points.reduce((corner: ad.Pt2, point: ad.Pt2) => [
    ad.min(corner[0], point[0]),
    ad.min(corner[1], point[1]),
  ]);
  const maxCorner = points.reduce((corner: ad.Pt2, point: ad.Pt2) => [
    ad.max(corner[0], point[0]),
    ad.max(corner[1], point[1]),
  ]);
  const w = ad.sub(maxCorner[0], minCorner[0]);
  const h = ad.sub(maxCorner[1], minCorner[1]);
  const center = ad.ops.vdiv(ad.ops.vadd(minCorner, maxCorner), 2);
  if (!ad.isPt2(center)) {
    throw new Error("ops.vadd and ops.vdiv did not preserve dimension");
  }
  return bbox(w, h, center);
};

export const bboxFromRotatedRect = (
  center: ad.Pt2,
  w: ad.Num,
  h: ad.Num,
  clockwise: ad.Num,
  strokeWidth: ad.Num,
): BBox => {
  return bboxFromPoints(
    rectPts(center, ad.add(w, strokeWidth), ad.add(h, strokeWidth), clockwise),
  );
};

export const bboxFromCircle = ({
  r,
  center,
  strokeWidth,
}: CircleProps<ad.Num>): BBox => {
  // https://github.com/penrose/penrose/issues/715
  if (!ad.isPt2(center.contents)) {
    throw new Error(
      `bboxFromCircle expected center to be Pt2, but got length ${center.contents.length}`,
    );
  }

  const diameter = ad.add(ad.mul(2, r.contents), strokeWidth.contents);
  return bbox(diameter, diameter, center.contents);
};

export const bboxFromEllipse = ({
  rx,
  ry,
  center,
  strokeWidth,
}: EllipseProps<ad.Num>): BBox => {
  // https://github.com/penrose/penrose/issues/715
  if (!ad.isPt2(center.contents)) {
    throw new Error(
      `bboxFromEllipse expected center to be Pt2, but got length ${center.contents.length}`,
    );
  }

  const dx = ad.mul(2, rx.contents);
  const dy = ad.mul(2, ry.contents);
  return bbox(
    ad.add(dx, strokeWidth.contents),
    ad.add(dy, strokeWidth.contents),
    center.contents,
  );
};

export const bboxFromRect = ({
  width,
  height,
  center,
  strokeWidth,
  rotation,
}: RectangleProps<ad.Num>): BBox => {
  // https://github.com/penrose/penrose/issues/715
  if (!ad.isPt2(center.contents)) {
    throw new Error(
      `bboxFromRect expected center to be Pt2, but got length ${center.contents.length}`,
    );
  }

  // rx just rounds the corners, doesn't change the bbox
  return bboxFromRotatedRect(
    toPt(center.contents),
    width.contents,
    height.contents,
    rotation.contents,
    strokeWidth.contents,
  );
};

export const bboxFromRectlike = ({
  center,
  width,
  height,
  rotation,
}: Center<ad.Num> & Rect<ad.Num> & Rotate<ad.Num>): BBox => {
  // https://github.com/penrose/penrose/issues/715
  if (!ad.isPt2(center.contents)) {
    throw new Error(
      `bboxFromRectlike expected center to be Pt2, but got length ${center.contents.length}`,
    );
  }

  return bboxFromRotatedRect(
    center.contents,
    width.contents,
    height.contents,
    rotation.contents,
    0,
  );
};

export const bboxFromPolygon = ({
  points,
  scale,
}: Poly<ad.Num> & Scale<ad.Num>): BBox => {
  return bboxFromPoints(
    points.contents.map((point) => {
      const pt = ad.ops.vmul(scale.contents, point);
      if (ad.isPt2(pt)) {
        return pt;
      } else {
        throw new Error(
          `bboxFromPolygon expected each point to be Pt2, but got length ${point.length}`,
        );
      }
    }),
  );
};

const rot90 = fn([Vec2], Vec2, ([x, y]) => [neg(y), x]);

const vadd = fn([Vec2, Vec2], Vec2, ([x1, y1], [x2, y2]) => {
  return [add(x1, x2), add(y1, y2)];
});

const vsub = fn([Vec2, Vec2], Vec2, ([x1, y1], [x2, y2]) => {
  return [sub(x1, x2), sub(y1, y2)];
});

const vmul = fn([Real, Vec2], Vec2, (c, [x, y]) => [mul(c, x), mul(c, y)]);

const vdiv = fn([Vec2, Real], Vec2, ([x, y], c) => [div(x, c), div(y, c)]);

const vnormsq = fn([Vec2], Real, ([x, y]) => add(mul(x, x), mul(y, y)));

const vnorm = fn([Vec2], Real, (v) => sqrt(vnormsq(v)));

const vnormalize = fn([Vec2], Vec2, (v) =>
  vdiv(v, add(vnorm(v), ad.EPS_DENOM)),
);

const bboxFromFourPoints = fn([Vec(4, Vec2)], BBox, (points) => {
  let minCorner = [points[0][0], points[0][1]];
  for (let i = 1; i < 4; i++) {
    const point = points[i];
    minCorner = [min(minCorner[0], point[0]), min(minCorner[1], point[1])];
  }
  let maxCorner = [points[0][0], points[0][1]];
  for (let i = 1; i < 4; i++) {
    const point = points[i];
    maxCorner = [max(maxCorner[0], point[0]), max(maxCorner[1], point[1])];
  }
  const width = sub(maxCorner[0], minCorner[0]);
  const height = sub(maxCorner[1], minCorner[1]);
  const center = vdiv(vadd(minCorner, maxCorner), 2);
  return { width, height, center };
});

export const bboxFromLinelike = ad.fn(
  [Vec2, Vec2, Real],
  BBox,
  (start, end, strokeWidth) => {
    const d = vmul(div(strokeWidth, 2), rot90(vnormalize(vsub(end, start))));
    return bboxFromFourPoints([
      vadd(start, d),
      vsub(start, d),
      vadd(end, d),
      vsub(end, d),
    ]);
  },
);

export const bboxFromPath = ({ d }: PathProps<ad.Num>): BBox => {
  const p = d.contents;
  if (p.length < 1) {
    throw new Error("bboxFromPath expected pathData to be nonempty");
  }
  if (p[0].cmd !== "M") {
    throw new Error(
      `bboxFromPath expected first command to be M, but got ${p[0].cmd}`,
    );
  }
  const first = p[0].contents[0];
  if (first.tag !== "CoordV") {
    throw new Error(
      `bboxFromPath expected first command subpath to be CoordV, but got ${first.tag}`,
    );
  }
  if (!ad.isPt2(first.contents)) {
    throw new Error(
      `bboxFromPath expected cursor to be Pt2, but got length ${first.contents.length}`,
    );
  }
  let cursor: ad.Pt2 = first.contents;
  let control: ad.Pt2 = cursor; // used by T and S

  const points: ad.Pt2[] = [];
  for (const { cmd, contents } of p) {
    const next = cmd === "Z" ? first : contents[contents.length - 1];
    if (next.tag !== "CoordV") {
      throw new Error("bboxFromPath expected next cursor to be CoordV");
    }
    if (!ad.isPt2(next.contents)) {
      throw new Error("bboxFromPath expected next cursor to be Pt2");
    }
    let nextControl = next.contents;

    if (cmd === "M") {
      // cursor is set after this if/else sequence; nothing to do here
    } else if (cmd === "Z" || cmd === "L") {
      points.push(cursor, next.contents);
    } else if (cmd === "Q") {
      const cp = contents[0].contents;
      if (!ad.isPt2(cp)) {
        throw new Error("bboxFromPath expected Q cp to be Pt2");
      }
      points.push(cursor, cp, next.contents);
      nextControl = cp;
    } else if (cmd === "C") {
      const cp1 = contents[0].contents;
      const cp2 = contents[1].contents;
      if (!ad.isPt2(cp1)) {
        throw new Error("bboxFromPath expected C cp1 to be Pt2");
      }
      if (!ad.isPt2(cp2)) {
        throw new Error("bboxFromPath expected C cp2 to be Pt2");
      }
      points.push(cursor, cp1, cp2, next.contents);
      nextControl = cp2;
    } else if (cmd === "T") {
      const cp = ad.ops.vadd(cursor, ad.ops.vsub(cursor, control));
      if (!ad.isPt2(cp)) {
        throw new Error("ops did not preserve dimension");
      }
      points.push(cursor, cp, next.contents);
      nextControl = cp;
    } else if (cmd === "S") {
      const cp1 = ad.ops.vadd(cursor, ad.ops.vsub(cursor, control));
      const cp2 = contents[0].contents;
      if (!ad.isPt2(cp1)) {
        throw new Error("ops did not preserve dimension");
      }
      if (!ad.isPt2(cp2)) {
        throw new Error("bboxFromPath expected S cp2 to be Pt2");
      }
      points.push(cursor, cp1, cp2, next.contents);
      nextControl = cp2;
    } else if (cmd === "A") {
      const [rxRaw, ryRaw, rotation, largeArc, sweep] = contents[0].contents;
      const phi = ad.neg(rotation); // phi is counterclockwise

      // https://www.w3.org/TR/SVG/implnote.html#ArcCorrectionOutOfRangeRadii
      // note: we assume neither rxRaw nor ryRaw are zero; technically in that
      // case we should just points.push(cursor, next.contents) and then not do
      // any of these other calculations

      // eq. 6.1
      const rxPos = ad.absVal(rxRaw);
      const ryPos = ad.absVal(ryRaw);

      // https://www.w3.org/TR/SVG/implnote.html#ArcConversionEndpointToCenter
      // eq. 5.1
      const [x1Prime, y1Prime] = ad.ops.vrot(
        ad.ops.vdiv(ad.ops.vsub(cursor, next.contents), 2),
        ad.neg(phi),
      );

      // eq. 6.2
      const lambda = ad.add(
        ad.squared(ad.div(x1Prime, rxPos)),
        ad.squared(ad.div(y1Prime, ryPos)),
      );

      // eq. 6.3
      const replace = ad.gt(lambda, 1);
      const rx = ad.ifCond(replace, ad.mul(ad.sqrt(lambda), rxPos), rxPos);
      const ry = ad.ifCond(replace, ad.mul(ad.sqrt(lambda), ryPos), ryPos);

      // eq. 5.2
      const cPrime = ad.ops.vmul(
        ad.mul(
          // according to the linked doc it seems like this should be the other
          // way around, but Penrose seems to do it this way instead
          ad.ifCond(ad.eq(largeArc, sweep), 1, -1),
          ad.sqrt(
            // mathematically this radicand can never be negative, but when
            // Lambda is greater than 1, the radicand becomes very close to 0
            // and sometimes negative, so we manually clamp it to a very small
            // positive value in that case
            ad.max(
              1e-18,
              ad.div(
                ad.sub(
                  ad.sub(
                    ad.squared(ad.mul(rx, ry)),
                    ad.squared(ad.mul(rx, y1Prime)),
                  ),
                  ad.squared(ad.mul(ry, x1Prime)),
                ),
                ad.add(
                  ad.squared(ad.mul(rx, y1Prime)),
                  ad.squared(ad.mul(ry, x1Prime)),
                ),
              ),
            ),
          ),
        ),
        [
          ad.div(ad.mul(rx, y1Prime), ry),
          ad.neg(ad.div(ad.mul(ry, x1Prime), rx)),
        ],
      );

      // eq. 5.3
      const [cx, cy] = ad.ops.vadd(
        ad.ops.vrot(cPrime, phi),
        ad.ops.vdiv(ad.ops.vadd(cursor, next.contents), 2),
      );

      // very crude approach: we know that the ellipse is contained within a
      // concentric circle whose diameter is the major axis, so just use the
      // bounding box of that circle
      const r = ad.max(rx, ry);
      points.push(
        [ad.sub(cx, r), ad.sub(cy, r)],
        [ad.add(cx, r), ad.add(cy, r)],
      );
      // ideally we would instead do something more sophisticated, like this:
      // https://stackoverflow.com/a/65441277
    } else {
      // only commands used in render/PathBuilder.ts are supported; in
      // particular, H and V are not supported, nor are any lowercase commands
      throw new Error(`bboxFromPath got unsupported cmd ${cmd}`);
    }

    cursor = next.contents;
    control = nextControl;
  }
  return bboxFromPoints(points);
};

export const intersectBbox = ad.fn([BBox, BBox], BBox, (bbox1, bbox2) => {
  const { center: center1, width: w1, height: h1 } = bbox1;
  const [x1, y1] = center1;
  const { center: center2, width: w2, height: h2 } = bbox2;
  const [x2, y2] = center2;

  const hw1 = mul(w1, 0.5);
  const hw2 = mul(w2, 0.5);
  const hh1 = mul(h1, 0.5);
  const hh2 = mul(h2, 0.5);

  const left = max(sub(x1, hw1), sub(x2, hw2));
  const right = min(add(x1, hw1), add(x2, hw2));
  const top = min(add(y1, hh1), add(y2, hh2));
  const bottom = max(sub(y1, hh1), sub(y2, hh2));

  return select(
    and(lt(left, right), lt(bottom, top)),
    BBox,
    {
      width: sub(right, left),
      height: sub(top, bottom),
      center: [div(add(left, right), 2), div(add(top, bottom), 2)],
    },
    { width: 0, height: 0, center: [0, 0] },
  );
});<|MERGE_RESOLUTION|>--- conflicted
+++ resolved
@@ -1,16 +1,3 @@
-<<<<<<< HEAD
-=======
-import { rectPts } from "../lib/Queries.js";
-import { toPt } from "../lib/Utils.js";
-import { CircleProps } from "../shapes/Circle.js";
-import { EllipseProps } from "../shapes/Ellipse.js";
-import { LineProps } from "../shapes/Line.js";
-import { PathProps } from "../shapes/Path.js";
-import { RectangleProps } from "../shapes/Rectangle.js";
-import * as ad from "../types/ad.js";
-import { Center, Poly, Rect, Rotate, Scale } from "../types/shapes.js";
-import { ops } from "./Autodiff.js";
->>>>>>> 0ab136a3
 import {
   Real,
   Vec,
@@ -26,9 +13,9 @@
   struct,
   sub,
 } from "rose";
-import { rectPts } from "../contrib/Queries.js";
-import { toPt } from "../contrib/Utils.js";
 import * as ad from "../engine/Autodiff.js";
+import { rectPts } from "../lib/Queries.js";
+import { toPt } from "../lib/Utils.js";
 import { CircleProps } from "../shapes/Circle.js";
 import { EllipseProps } from "../shapes/Ellipse.js";
 import { PathProps } from "../shapes/Path.js";
