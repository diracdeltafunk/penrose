<<<<<<< HEAD
import { Params, start, stepUntil } from "@penrose/optimizer";
import consola from "consola";
import _ from "lodash";
import * as rose from "rose";
import * as builtins from "./Builtins.js";
=======
import { Queue } from "@datastructures-js/queue";
import consola from "consola";
import _ from "lodash";
import { EigenvalueDecomposition, Matrix } from "ml-matrix";
import * as ad from "../types/ad.js";
import Graph from "../utils/Graph.js";
import { safe, zip2 } from "../utils/Util.js";
import * as wasm from "../utils/Wasm.js";
import {
  absVal,
  acos,
  add,
  addN,
  atan2,
  cos,
  cosh,
  div,
  eq,
  exp,
  gt,
  ifCond,
  inverse,
  ln,
  lt,
  max,
  mul,
  neg,
  pow,
  sign,
  sin,
  sinh,
  sqrt,
  squared,
  sub,
} from "./AutodiffFunctions.js";
import { Params, start, stepUntil } from "./Optimizer.js";
>>>>>>> 0ab136a3

//#region Types for implicit autodiff graph

export type Common = Index | Member | Call;

export type Expr = Bool | Num | Vec | Rec;

export type Bool = Comp | Logic | Not | Common;

export type Num = number | Var | Unary | Binary | Ternary | Nary | Common;

export type Vec = LitVec | PolyRoots | Common;

export type Rec = LitRec | PolyRoots | Common;

export interface Var {
  tag: "Var";
  val: number;
}

export interface Unary {
  tag: "Unary";
  unop:
    | "neg"
    | "squared"
    | "sqrt"
    | "inverse"
    | "abs"
    | "acosh"
    | "acos"
    | "asin"
    | "asinh"
    | "atan"
    | "atanh"
    | "cbrt"
    | "ceil"
    | "cos"
    | "cosh"
    | "exp"
    | "expm1"
    | "floor"
    | "log"
    | "log2"
    | "log10"
    | "log1p"
    | "round"
    | "sign"
    | "sin"
    | "sinh"
    | "tan"
    | "tanh"
    | "trunc";
  param: Num;
}

export interface Binary {
  tag: "Binary";
  binop: "+" | "*" | "-" | "/" | "max" | "min" | "atan2" | "pow";
  left: Num;
  right: Num;
}

export interface Comp {
  tag: "Comp";
  binop: ">" | "<" | "===" | ">=" | "<=";
  left: Num;
  right: Num;
}

export interface Logic {
  tag: "Logic";
  binop: "&&" | "||" | "!==";
  left: Bool;
  right: Bool;
}

export interface Not {
  tag: "Not";
  param: Bool;
}

export interface Ternary {
  tag: "Ternary";
  cond: Bool;
  then: Num;
  els: Num;
}

export interface Nary {
  tag: "Nary";
  op: "addN" | "maxN" | "minN";
  params: Num[];
}

export interface LitVec {
  tag: "LitVec";
  elems: Expr[];
}

export interface PolyRoots {
  tag: "PolyRoots";
  // coefficients of a monic polynomial with degree `coeffs.length`
  coeffs: Expr[];
}

export interface LitRec {
  tag: "LitRec";
  mems: { [K: string]: Expr };
}

export interface Index {
  tag: "Index";
  vec: Vec;
  index: number;
}

export interface Member {
  tag: "Member";
  rec: Rec;
  member: string;
}

export interface Call {
  tag: "Call";
  fn: rose.Fn;
  args: Expr[];
}

//#endregion

//#region Types for compiled autodiff graph

/**
 * A structure used to collect the various outputs of a `Gradient` function.
 * This is generic in the concrete number type, because it can also be useful in
 * situations where the elements are, for instance, computation graph nodes.
 */
export interface Outputs<T> {
  /** Derivatives of primary output with respect to inputs. */
  gradient: Map<Var, T>;
  /** Primary output. */
  primary: T;
  /** Secondary outputs. */
  secondary: T[];
}

export type Compiled = (
  inputs: (x: Var) => number,
  mask?: boolean[],
) => Outputs<number>;

export interface OptOutputs {
  phi: number; // see `Fn` from `@penrose/optimizer`
  objectives: number[];
  constraints: number[];
}

export interface Masks {
  inputMask: boolean[];
  objMask: boolean[];
  constrMask: boolean[];
}

// you can think of the `Fn` type from `@penrose/optimizer` as this type
// partially applied with `masks` and projecting out the `phi` field
export type Gradient = (
  masks: Masks,
  inputs: Float64Array,
  weight: number,
  grad: Float64Array,
) => OptOutputs;

export interface Description {
  /** zero by default */
  objective?: Num;
  /** empty by default */
  constraints?: Num[];
}

export interface Options {
  /** always false by default */
  until?(): boolean;
}

export interface Run {
  converged: boolean;
  /** doesn't include frozen */
  vals: Map<Var, number>;
  /** returns a new `Run`, leaving this one unchanged */
  run(opts: Options): Run;
}

export interface Config {
  /** uses `val` field by default */
  vals?(x: Var): number;
  /** always false by default */
  freeze?(x: Var): boolean;
}

export interface Problem {
  start(config: Config): Run;
}

//#endregion

//#region Types for generalizing our system autodiff

export type Pt2 = [Num, Num];

export const isPt2 = (vec: Num[]): vec is Pt2 => vec.length === 2;

//#endregion

type SymbolicParams<T> = {
  [K in keyof T]: rose.Symbolic<T[K]>;
};

type ValueParams<T> = {
  [K in keyof T]: rose.Value<T[K]>;
};

export type FromRose<T> = T extends rose.Bools
  ? Bool
  : T extends rose.Reals
  ? Num
  : T extends rose.Vecs<unknown, infer V>
  ? FromRose<V>[]
  : { [K in keyof T]: FromRose<T[K]> };

type RoseArgs<T> = {
  [K in keyof T]: FromRose<T[K]>;
};

const toRose = <T>(t: T): ((x: FromRose<T>) => Expr) => {
  if (t === rose.Bool || t === rose.Real) return (x: any) => x;
  const syms = Object.getOwnPropertySymbols(t);
  const sym = syms.find((sym) => sym.description === "elem"); // scary! beware!
  if (sym === undefined) {
    const mems = Object.entries(t as any).map(
      ([k, v]): [string, (x: any) => Expr] => [k, toRose(v)],
    );
    return (x: any) => ({
      tag: "LitRec",
      mems: Object.fromEntries(mems.map(([k, mem]) => [k, mem(x[k])])),
    });
  } else {
    const elem = toRose((t as any)[sym]);
    return (x: any) => ({ tag: "LitVec", elems: x.map(elem) });
  }
};

const fromRose = <T>(t: T): ((x: Expr) => FromRose<T>) => {
  if (t === rose.Bool || t === rose.Real) return (x: any) => x;
  const syms = Object.getOwnPropertySymbols(t);
  const sym = syms.find((sym) => sym.description === "elem"); // scary! beware!
  if (sym === undefined) {
    const mems = Object.entries(t as any).map(
      ([k, v]): [string, (x: Expr) => any] => [k, fromRose(v)],
    );
    return (x: any): any =>
      Object.fromEntries(
        mems.map(([k, mem]) => [k, mem({ tag: "Member", rec: x, member: k })]),
      );
  } else {
    const n = (t as any)[syms.find((sym) => sym.description === "index")!];
    const elem = fromRose((t as any)[sym]);
    return (x: any): any => {
      const elems = [];
      for (let i = 0; i < n; i++)
        elems.push(elem({ tag: "Index", vec: x, index: i }));
      return elems;
    };
  }
};

export const fn = <const P extends readonly unknown[], const R>(
  params: P,
  ret: R,
  f: (...args: SymbolicParams<P>) => rose.Value<R>,
): rose.Fn &
  ((...args: ValueParams<P>) => rose.Symbolic<R>) & {
    rose(...args: RoseArgs<P>): FromRose<R>;
  } => {
  const g: any = rose.fn(params, ret, f);
  const paramFns = params.map(toRose);
  const retFn = fromRose(ret);
  g.rose = (...args: any): any =>
    retFn({ tag: "Call", fn: g, args: paramFns.map((h, i) => h(args[i])) });
  return g;
};

// To view logs, use LogLevel.Trace, otherwese LogLevel.Warn
// const log = consola.create({ level: LogLevel.Trace }).withScope("Optimizer");
export const logAD = (consola as any)
  .create({ level: (consola as any).LogLevel.Warn })
  .withScope("Optimizer");

export const EPS_DENOM = builtins.epsilon; // Avoid divide-by-zero in denominator

export const variable = (val: number): Var => ({ tag: "Var", val });

const binary =
  (binop: Binary["binop"]) =>
  (v: Num, w: Num): Num => ({
    tag: "Binary",
    binop,
    left: v,
    right: w,
  });

const nary =
  (op: Nary["op"], bin: (v: Num, w: Num) => Num) =>
  (xs: Num[]): Num => {
    // interestingly, special-casing 1 and 2 args like this actually affects the
    // gradient by a nontrivial amount in some cases
    switch (xs.length) {
      case 1: {
        return xs[0];
      }
      case 2: {
        return bin(xs[0], xs[1]);
      }
      default: {
        return { tag: "Nary", op, params: xs };
      }
    }
  };

/**
 * Return `v + w`.
 */
export const add = binary("+");

/**
 * Return the sum of elements in `xs`.
 */
export const addN = nary("addN", add);

/**
 * Return `v * w`.
 */
export const mul = binary("*");

/**
 * Return `v - w`.
 */
export const sub = binary("-");

/**
 * Return `v / w`.
 */
export const div = binary("/");

/**
 * Return `max(v, w)`.
 */
export const max = binary("max");

/**
 * Return `min(v, w)`.
 */
export const min = binary("min");

/**
 * Return `maxN(xs)`.
 */
export const maxN = nary("maxN", max);

/**
 * Return `minN(xs)`.
 */
export const minN = nary("minN", min);

/**
 * Returns the two-argument arctangent `atan2(y, x)`, which
 * describes the angle made by a vector (x,y) with the x-axis.
 * Returns a value in radians, in the range [-pi,pi].
 */
export const atan2 = (y: Num, x: Num): Num => ({
  tag: "Binary",
  binop: "atan2",
  left: y,
  right: x,
});

/**
 * Returns `pow(v,w)`.
 */
export const pow = binary("pow");

// --- Unary ops

const unary =
  (unop: Unary["unop"]) =>
  (v: Num): Num => ({
    tag: "Unary",
    unop,
    param: v,
  });

/**
 * Return `-v`.
 */
export const neg = unary("neg");

/**
 * Return `v * v`.
 */
export const squared = unary("squared");

/**
 * Return `sqrt(v)`.
 */
export const sqrt = unary("sqrt");

/**
 * Return `1 / v`.
 */
export const inverse = unary("inverse");

/**
 * Return `|v|`.
 */
export const absVal = unary("abs");

/**
 * Return `acosh(v)`.
 */
export const acosh = unary("acosh");

/**
 * Return `acos(v)`.
 */
export const acos = unary("acos");

/**
 * Return `asin(v)`.
 */
export const asin = unary("asin");

/**
 * Return `asinh(v)`.
 */
export const asinh = unary("asinh");

/**
 * Return `atan(v)`.
 */
export const atan = unary("atan");

/**
 * Return `atanh(v)`.
 */
export const atanh = unary("atanh");

/**
 * Return `cbrt(v)`.
 */
export const cbrt = unary("cbrt");

/**
 * Return `ceil(v)`.
 */
export const ceil = unary("ceil");

/**
 * Return `cos(v)`.
 */
export const cos = unary("cos");

/**
 * Return `cosh(v)`.
 */
export const cosh = unary("cosh");

/**
 * Return `exp(v)`.
 */
export const exp = unary("exp");

/**
 * Return `expm1(v)`.
 */
export const expm1 = unary("expm1");

/**
 * Return `floor(v)`.
 */
export const floor = unary("floor");

/**
 * Return the natural logarithm `ln(v)` (i.e., log base e).
 */
export const ln = unary("log");

/**
 * Return `log2(v)`.
 */
export const log2 = unary("log2");

/**
 * Return `log10(v)`.
 */
export const log10 = unary("log10");

/**
 * Return `log1p(v)`.
 */
export const log1p = unary("log1p");

/**
 * Return `round(v)`.
 */
export const round = unary("round");

/**
 * Return `sign(v)`.
 */
export const sign = unary("sign");

/**
 * Return `sin(v)`.
 */
export const sin = unary("sin");

/**
 * Return `sinh(v)`.
 */
export const sinh = unary("sinh");

/**
 * Return `tan(v)`.
 */
export const tan = unary("tan");

/**
 * Return `tanh(v)`.
 */
export const tanh = unary("tanh");

/**
 * Return `trunc(v)`.
 */
export const trunc = unary("trunc");

// ------- Discontinuous / noGrad ops

const comp =
  (binop: Comp["binop"]) =>
  (v: Num, w: Num): Bool => ({
    tag: "Comp",
    binop,
    left: v,
    right: w,
  });

/**
 * Return a conditional `v > w`.
 */
export const gt = comp(">");

/**
 * Return a conditional `v < w`.
 */
export const lt = comp("<");

/**
 * Return a conditional `v >= w`.
 */
export const gte = comp(">=");

/**
 * Return a conditional `v <= w`.
 */
export const lte = comp("<=");

/**
 * Return a conditional `v == w`. (TODO: Maybe check if they are equal up to a tolerance?)
 */
export const eq = comp("===");

const logic =
  (binop: Logic["binop"]) =>
  (v: Bool, w: Bool): Bool => ({
    tag: "Logic",
    binop,
    left: v,
    right: w,
  });

/**
 * Return a boolean `v && w`
 */
export const and = logic("&&");

/**
 * Return a boolean `v || w`
 */
export const or = logic("||");

/**
 * Return a boolean `v !== w`
 */
export const xor = logic("!==");

export const not = (v: Bool): Bool => ({ tag: "Not", param: v });

/**
 * Return a conditional `if(cond) then v else w`.
 */
export const ifCond = (cond: Bool, v: Num, w: Num): Num => ({
  tag: "Ternary",
  cond,
  then: v,
  els: w,
});

// --- Vector ops

/**
 * Return the roots of the monic polynomial with degree `coeffs.length` where
 * the coefficient on the term with degree `i` is `coeffs[i]`. Any root with a
 * nonzero imaginary component is replaced with `NaN`.
 */
export const polyRoots = (coeffs: Num[]): Num[] => {
  const nexus: PolyRoots = { tag: "PolyRoots", coeffs };
  return coeffs.map((coeff, index) => ({ tag: "Index", index, vec: nexus }));
};

/**
 * Some vector operations that can be used on `Num`.
 */
export const ops = {
  // Note that these ops MUST use the custom var ops for grads
  // Note that these ops are hardcoded to assume they are not applied to grad nodes

  /**
   * Return the norm of the 2-vector `[c1, c2]`.
   */
  norm: (c1: Num, c2: Num): Num => ops.vnorm([c1, c2]),

  /**
   * Return the Euclidean distance between scalars `c1, c2`.
   */
  dist: (c1: Num, c2: Num): Num => ops.vnorm([c1, c2]),

  /**
   * Return the sum of vectors `v1, v2`.
   */
  vadd: (v1: Num[], v2: Num[]): Num[] => {
    if (v1.length !== v2.length) {
      throw Error("expected vectors of same length");
    }

    const res = _.zipWith(v1, v2, add);
    return res;
  },

  /**
   * Return the sum of matrices `A1, A2`.
   */
  mmadd: (A1: Num[][], A2: Num[][]): Num[][] => {
    if (A1.length !== A2.length) {
      throw Error("expected matrices of same size");
      // note that we don't check the column dimensions separately,
      // since we support only square (NxN) matrices
    }

    const result = [];
    for (let i = 0; i < A1.length; i++) {
      const row = [];
      for (let j = 0; j < A1.length; j++) {
        row.push(add(A1[i][j], A2[i][j]));
      }
      result.push(row);
    }
    return result;
  },

  /**
   * Return the difference of matrices `A1, A2`.
   */
  mmsub: (A1: Num[][], A2: Num[][]): Num[][] => {
    if (A1.length !== A2.length) {
      throw Error("expected matrices of same size");
      // note that we don't check the column dimensions separately,
      // since we support only square (NxN) matrices
    }

    const result = [];
    for (let i = 0; i < A1.length; i++) {
      const row = [];
      for (let j = 0; j < A1.length; j++) {
        row.push(sub(A1[i][j], A2[i][j]));
      }
      result.push(row);
    }
    return result;
  },

  /**
   * Return the elementwise product of matrices `A1, A2`.
   */
  ewmmmul: (A1: Num[][], A2: Num[][]): Num[][] => {
    if (A1.length !== A2.length) {
      throw Error("expected matrices of same size");
      // note that we don't check the column dimensions separately,
      // since we support only square (NxN) matrices
    }

    const result = [];
    for (let i = 0; i < A1.length; i++) {
      const row = [];
      for (let j = 0; j < A1.length; j++) {
        row.push(mul(A1[i][j], A2[i][j]));
      }
      result.push(row);
    }
    return result;
  },

  /**
   * Return the elementwise quotient of matrices `A1, A2`.
   */
  ewmmdiv: (A1: Num[][], A2: Num[][]): Num[][] => {
    if (A1.length !== A2.length) {
      throw Error("expected matrices of same size");
      // note that we don't check the column dimensions separately,
      // since we support only square (NxN) matrices
    }

    const result = [];
    for (let i = 0; i < A1.length; i++) {
      const row = [];
      for (let j = 0; j < A1.length; j++) {
        row.push(div(A1[i][j], A2[i][j]));
      }
      result.push(row);
    }
    return result;
  },

  /**
   * Return the difference of vectors `v1` and `v2`.
   */
  vsub: (v1: Num[], v2: Num[]): Num[] => {
    if (v1.length !== v2.length) {
      throw Error("expected vectors of same length");
    }

    const res = _.zipWith(v1, v2, sub);
    return res;
  },

  /**
   * Return the elementwise product of vectors `v1` and `v2`.
   */
  ewvvmul: (v1: Num[], v2: Num[]): Num[] => {
    if (v1.length !== v2.length) {
      throw Error("expected vectors of same length");
    }

    const res = _.zipWith(v1, v2, mul);
    return res;
  },

  /**
   * Return the elementwise quotient of vectors `v1` and `v2`.
   */
  ewvvdiv: (v1: Num[], v2: Num[]): Num[] => {
    if (v1.length !== v2.length) {
      throw Error("expected vectors of same length");
    }

    const res = _.zipWith(v1, v2, div);
    return res;
  },

  /**
   * Return the Euclidean norm squared of vector `v`.
   */
  vnormsq: (v: Num[]): Num => {
    const res = v.map((e) => squared(e));
    return _.reduce(res, (x: Num, y) => add(x, y), 0);
    // Note (performance): the use of 0 adds an extra +0 to the comp graph, but lets us prevent undefined if the list is empty
  },

  /**
   * Return the Euclidean norm of vector `v`.
   */
  vnorm: (v: Num[]): Num => {
    const res = ops.vnormsq(v);
    return sqrt(res);
  },

  /**
   * Return the vector `v` multiplied by scalar `c`.
   */
  vmul: (c: Num, v: Num[]): Num[] => {
    return v.map((e) => mul(c, e));
  },

  /**
   * Return the scalar `c` times the Matrix `A`.
   */
  smmul: (c: Num, A: Num[][]): Num[][] => {
    return A.map(function (row) {
      return row.map((e) => mul(c, e));
    });
  },

  /**
   * Return the matrix `A` multiplied by vector `v`, i.e., Av.
   */
  mvmul: (A: Num[][], v: Num[]): Num[] => {
    if (A.length !== v.length) {
      throw Error("expected matrix and vector of same size");
      // note that we don't check the column dimensions separately,
      // since we support only square (NxN) matrices
    }

    const result: Num[] = [];
    for (let i = 0; i < v.length; i++) {
      const summands = _.zipWith(A[i], v, mul);
      result.push(summands.reduce((x: Num, y) => add(x, y), 0));
    }
    return result;
  },

  /**
   * Return the vector `v` multiplied by matrix `A`, i.e., v^T A.
   */
  vmmul: (v: Num[], A: Num[][]): Num[] => {
    if (A.length !== v.length) {
      throw Error("expected matrix and vector of same size");
      // note that we don't check the column dimensions separately,
      // since we support only square (NxN) matrices
    }

    // The easiest way to do left multiplication is to first
    // transpose the matrix A, since (A^T v)^T = v^T A.
    const AT: Num[][] = [];
    for (let i = 0; i < A.length; i++) {
      const row: Num[] = [];
      for (let j = 0; j < A.length; j++) {
        row.push(A[j][i]);
      }
      AT.push(row);
    }

    // Now we can just do an ordinary matrix-vector multiply with AT
    const result: Num[] = [];
    for (let i = 0; i < v.length; i++) {
      const summands = _.zipWith(AT[i], v, mul);
      result.push(summands.reduce((x: Num, y) => add(x, y), 0));
    }
    return result;
  },

  /**
   * Return the matrix `A` multiplied by matrix `B`.
   */
  mmmul: (A: Num[][], B: Num[][]): Num[][] => {
    if (A.length !== B.length) {
      throw Error("expected matrices of same size");
      // note that we don't check the column dimensions separately,
      // since we support only square (NxN) matrices
    }

    // To implement via reduction, need to turn the columns of B into rows,
    // i.e., need to construct the transpose matrix B'
    const BT: Num[][] = [];
    for (let i = 0; i < B.length; i++) {
      const row: Num[] = [];
      for (let j = 0; j < B.length; j++) {
        row.push(B[j][i]);
      }
      BT.push(row);
    }

    // Compute A*B via dot products of rows of A with rows of B'
    const result: Num[][] = [];
    for (let i = 0; i < A.length; i++) {
      const row: Num[] = [];
      for (let j = 0; j < A.length; j++) {
        const summands = _.zipWith(A[i], BT[j], mul);
        row.push(summands.reduce((x: Num, y) => add(x, y), 0));
      }
      result.push(row);
    }
    return result;
  },

  /**
   * Returns the entrywise product of two vectors, `v1` and `v2`
   */
  vproduct: (v1: Num[], v2: Num[]): Num[] => {
    const vresult = [];
    for (let i = 0; i < v1.length; i++) {
      vresult[i] = mul(v1[i], v2[i]);
    }
    return vresult;
  },

  /**
   * Return the entrywise absolute value of the vector `v`
   */
  vabs: (v: Num[]): Num[] => {
    return v.map((e) => absVal(e));
  },

  /**
   * Return the maximum value of each component of the vectors `v1` and `v2`
   */
  vmax: (v1: Num[], v2: Num[]): Num[] => {
    const vresult = [];
    for (let i = 0; i < v1.length; i++) {
      vresult[i] = max(v1[i], v2[i]);
    }
    return vresult;
  },

  /**
   * Return the vector `v`, scaled by `-1`.
   */
  vneg: (v: Num[]): Num[] => {
    return ops.vmul(-1, v);
  },

  /**
   * Return the transpose of the matrix `A`.
   */
  mtrans: (A: Num[][]): Num[][] => {
    const AT: Num[][] = [];
    for (let i = 0; i < A.length; i++) {
      const row: Num[] = [];
      for (let j = 0; j < A.length; j++) {
        row.push(A[j][i]);
      }
      AT.push(row);
    }
    return AT;
  },

  /**
   * Return the vector `v` divided by scalar `c`.
   */
  vdiv: (v: Num[], c: Num): Num[] => {
    return v.map((e) => div(e, c));
  },

  /**
   * Return the Matrix `A` divided by scalar `c`.
   */
  msdiv: (A: Num[][], c: Num): Num[][] => {
    return A.map(function (row) {
      return row.map((e) => div(e, c));
    });
  },

  /**
   * Return the vector `v`, normalized.
   */
  vnormalize: (v: Num[]): Num[] => {
    const vsize = add(ops.vnorm(v), EPS_DENOM);
    return ops.vdiv(v, vsize);
  },

  /**
   * Return the Euclidean distance between vectors `v` and `w`.
   */
  vdist: (v: Num[], w: Num[]): Num => {
    if (v.length !== w.length) {
      throw Error("expected vectors of same length");
    }
    return ops.vnorm(ops.vsub(v, w));
  },

  /**
   * Return the Euclidean distance squared between vectors `v` and `w`.
   */
  vdistsq: (v: Num[], w: Num[]): Num => {
    if (v.length !== w.length) {
      throw Error("expected vectors of same length");
    }

    return ops.vnormsq(ops.vsub(v, w));
  },

  /**
   * Return the dot product of vectors `v1, v2`.
   * Note: if you want to compute a norm squared, use `vnormsq` instead, it generates a smaller computational graph
   */
  vdot: (v1: Num[], v2: Num[]): Num => {
    if (v1.length !== v2.length) {
      throw Error("expected vectors of same length");
    }

    const res = _.zipWith(v1, v2, mul);
    return _.reduce(res, (x: Num, y) => add(x, y), 0);
  },

  /**
   * Return the unsigned angle between vectors `u, v`, in radians.
   * Assumes that both u and v have nonzero magnitude.
   * The returned value will be in the range [0,pi].
   */
  angleBetween: (u: Num[], v: Num[]): Num => {
    if (u.length !== v.length) {
      throw Error("expected vectors of same length");
    }

    // Due to floating point error, the dot product of
    // two normalized vectors may fall slightly outside
    // the range [-1,1].  To prevent acos from producing
    // a NaN value, we therefore scale down the result
    // of the dot product by a factor s slightly below 1.
    const s = 1 - 1e-10;

    return acos(mul(s, ops.vdot(ops.vnormalize(u), ops.vnormalize(v))));
  },

  /**
   * Return the signed angle from vector `u` to vector `v`, in radians.
   * Assumes that both u and v are 2D vectors and have nonzero magnitude.
   * The returned value will be in the range [-pi,pi].
   */
  angleFrom: (u: Num[], v: Num[]): Num => {
    if (u.length !== v.length) {
      throw Error("expected vectors of same length");
    }

    return atan2(
      ops.cross2(u, v), // y = |u||v|sin(theta)
      ops.vdot(u, v), // x = |u||v|cos(theta)
    );
  },

  /**
   * Return the sum of elements in vector `v`.
   */
  vsum: (v: Num[]): Num => {
    return _.reduce(v, (x: Num, y) => add(x, y), 0);
  },

  /**
   * Return `v + c * u`.
   */
  vmove: (v: Num[], c: Num, u: Num[]): Num[] => {
    return ops.vadd(v, ops.vmul(c, u));
  },

  /**
   * Rotate a 2D point `[x, y]` by 90 degrees counterclockwise.
   */
  rot90: ([x, y]: Num[]): Num[] => {
    return [neg(y), x];
  },

  /**
   * Rotate a 2D point `[x, y]` by a degrees counterclockwise.
   */
  vrot: ([x, y]: Num[], a: Num): Num[] => {
    const angle = div(mul(a, Math.PI), 180);
    const x2 = sub(mul(cos(angle), x), mul(sin(angle), y));
    const y2 = add(mul(sin(angle), x), mul(cos(angle), y));
    return [x2, y2];
  },

  /**
   * Return 2D determinant/cross product of 2D vectors
   */
  cross2: (u: Num[], v: Num[]): Num => {
    if (u.length !== 2 || v.length !== 2) {
      throw Error("expected two 2-vectors");
    }
    return sub(mul(u[0], v[1]), mul(u[1], v[0]));
  },

  /**
   * Return 3D cross product of 3D vectors
   */
  cross3: (u: Num[], v: Num[]): Num[] => {
    if (u.length !== 3 || v.length !== 3) {
      throw Error("expected two 3-vectors");
    }
    return [
      sub(mul(u[1], v[2]), mul(u[2], v[1])),
      sub(mul(u[2], v[0]), mul(u[0], v[2])),
      sub(mul(u[0], v[1]), mul(u[1], v[0])),
    ];
  },

  /**
   * Return outer product matrix uv^T.  Vectors u and v must have
   * the same length.
   *
   * NOTE: This functionality is duplicated in `outerProduct()`
   * from Functions.ts.  Since `outerProduct` has a more directly
   * interpretable name, we may wish to deprecate `vouter` and
   * move `outerProduct` into `Autodiff.ts` in a future release.
   */
  vouter: (u: Num[], v: Num[]): Num[][] => {
    if (u.length !== v.length) {
      throw Error("vectors must have same length");
    }

    const result: Num[][] = [];
    for (let i = 0; i < u.length; i++) {
      const row = v.map((e) => mul(u[i], e));
      result.push(row);
    }

    return result;
  },
};

export const fns = {
  /**
   * Return the penalty `max(x, 0)`.
   */
  toPenalty: (x: Num): Num => {
    return squared(max(x, 0));
  },

  /**
   * Return the center of a shape.
   */
  center: (props: any): Num[] => {
    return props.center.contents;
  },
};

const sum = (n: number, f: (i: number) => rose.Real): rose.Real => {
  if (n === 0) return 0;
  let x = f(0);
  for (let i = 1; i < n; i++) x = rose.add(x, f(i));
  return x;
};

const penalty = rose.fn([rose.Real], rose.Real, (x) => {
  const y = builtins.max(x, 0);
  return rose.mul(y, y);
});

interface Node {
  indegree?: number;
  successors: Expr[];
}

interface Topsort {
  sorted: Expr[];
  nodes: Map<Expr, Node>;
}

const topsort = (seed: (set: (x: Expr) => void) => void): Topsort => {
  const nodes = new Map<Expr, Node>();
  const sorted: Expr[] = [];

  const stack: Expr[] = [];
  const set = (x: Expr): Node => {
    let node = nodes.get(x);
    if (node === undefined) {
      stack.push(x);
      node = { successors: [] };
      nodes.set(x, node);
    }
    return node;
  };
  seed((x) => {
    set(x);
  });
  const make = (x: Expr): number => {
    const succ = (y: Expr): void => {
      set(y).successors.push(x);
    };
    if (typeof x === "number") return 0;
    switch (x.tag) {
      case "Var":
        return 0;
      case "Not":
      case "Unary": {
        succ(x.param);
        return 1;
      }
      case "Binary":
      case "Comp":
      case "Logic": {
        succ(x.left);
        succ(x.right);
        return 2;
      }
      case "Ternary": {
        succ(x.cond);
        succ(x.then);
        succ(x.els);
        return 3;
      }
      case "Nary": {
        x.params.forEach(succ);
        return x.params.length;
      }
      case "LitVec": {
        x.elems.forEach(succ);
        return x.elems.length;
      }
      case "PolyRoots": {
        x.coeffs.forEach(succ);
        return x.coeffs.length;
      }
      case "LitRec": {
        const mems = Object.values(x.mems);
        mems.forEach(succ);
        return mems.length;
      }
      case "Index": {
        succ(x.vec);
        return 1;
      }
      case "Member": {
        succ(x.rec);
        return 1;
      }
      case "Call": {
        x.args.forEach(succ);
        return x.args.length;
      }
    }
  };
  while (stack.length > 0) {
    const x = stack.pop()!;
    const node = nodes.get(x)!;
    const n = node.indegree ?? make(x);
    node.indegree = n;
    if (n === 0) sorted.push(x);
  }

  return { nodes, sorted };
};

// this type is very incomplete but it excludes `undefined` so at least it makes
// sure we handle all necessary cases in `switch` statements
type RoseVal =
  | rose.Bool
  | rose.Real
  | rose.Vec<unknown>
  | RoseVal[]
  | { [K: string]: RoseVal };

const emitGraph = (
  { sorted, nodes }: Topsort,
  vars: Map<Expr, RoseVal>,
): void => {
  const emitUnary = (y: Unary): rose.Real => {
    const x = vars.get(y.param) as rose.Real;
    switch (y.unop) {
      case "neg":
        return rose.neg(x);
      case "squared":
        return rose.mul(x, x);
      case "sqrt":
        return builtins.sqrt(x);
      case "inverse":
        return rose.div(1, x);
      case "abs":
        return rose.abs(x);
      case "acosh":
        return builtins.acosh(x);
      case "acos":
        return builtins.acos(x);
      case "asin":
        return builtins.asin(x);
      case "asinh":
        return builtins.asinh(x);
      case "atan":
        return builtins.atan(x);
      case "atanh":
        return builtins.atanh(x);
      case "cbrt":
        return builtins.cbrt(x);
      case "ceil":
        return rose.ceil(x);
      case "cos":
        return builtins.cos(x);
      case "cosh":
        return builtins.cosh(x);
      case "exp":
        return builtins.exp(x);
      case "expm1":
        return builtins.expm1(x);
      case "floor":
        return rose.ceil(x);
      case "log":
        return builtins.log(x);
      case "log2":
        return builtins.log2(x);
      case "log10":
        return builtins.log10(x);
      case "log1p":
        return builtins.log1p(x);
      case "round":
        throw Error("rounding not supported");
      case "sign":
        return rose.sign(x);
      case "sin":
        return builtins.sin(x);
      case "sinh":
        return builtins.sinh(x);
      case "tan":
        return builtins.tan(x);
      case "tanh":
        return builtins.tanh(x);
      case "trunc":
        return rose.trunc(x);
    }
  };
  const emitBinary = (z: Binary): rose.Real => {
    const x = vars.get(z.left) as rose.Real;
    const y = vars.get(z.right) as rose.Real;
    switch (z.binop) {
      case "+":
        return rose.add(x, y);
      case "*":
        return rose.mul(x, y);
      case "-":
        return rose.sub(x, y);
      case "/":
        return rose.div(x, y);
      case "max":
        return builtins.max(x, y);
      case "min":
        return builtins.min(x, y);
      case "atan2":
        return builtins.atan2(x, y);
      case "pow":
        return builtins.pow(x, y);
    }
  };
  const emitComp = (z: Comp): rose.Bool => {
    const x = vars.get(z.left) as rose.Real;
    const y = vars.get(z.right) as rose.Real;
    switch (z.binop) {
      case ">":
        return rose.gt(x, y);
      case "<":
        return rose.lt(x, y);
      case "===":
        return rose.eq(x, y);
      case ">=":
        return rose.geq(x, y);
      case "<=":
        return rose.leq(x, y);
    }
  };
  const emitLogic = (r: Logic): rose.Bool => {
    const p = vars.get(r.left) as rose.Bool;
    const q = vars.get(r.right) as rose.Bool;
    switch (r.binop) {
      case "&&":
        return rose.and(p, q);
      case "||":
        return rose.or(p, q);
      case "!==":
        return rose.xor(p, q);
    }
  };
  const emitNary = (y: Nary): rose.Real => {
    const xs = y.params.map((x) => vars.get(x) as rose.Real);
    if (xs.length === 0) {
      switch (y.op) {
        case "addN":
          return 0;
        case "maxN":
          return -Infinity;
        case "minN":
          return Infinity;
      }
    } else {
      return xs.reduce((a, b) => {
        switch (y.op) {
          case "addN":
            return rose.add(a, b);
          case "maxN":
            return builtins.max(a, b);
          case "minN":
            return builtins.min(a, b);
        }
      });
    }
  };
  const emit = (x: Expr): RoseVal => {
    if (typeof x === "number") return x;
    switch (x.tag) {
      case "Var":
        return vars.get(x)!;
      case "Not":
        return rose.not(vars.get(x.param) as rose.Bool);
      case "Unary":
        return emitUnary(x);
      case "Binary":
        return emitBinary(x);
      case "Comp":
        return emitComp(x);
      case "Logic":
        return emitLogic(x);
      case "Ternary":
        return rose.select(
          vars.get(x.cond) as rose.Bool,
          rose.Real,
          vars.get(x.then) as rose.Real,
          vars.get(x.els) as rose.Real,
        );
      case "Nary":
        return emitNary(x);
      case "LitVec":
        return x.elems.map((elem) => vars.get(elem)!);
      case "PolyRoots":
        throw Error("polynomial roots not supported");
      case "LitRec":
        return Object.fromEntries(
          Object.entries(x.mems).map(([k, v]) => [k, vars.get(v)!]),
        );
      case "Index":
        return (vars.get(x.vec) as RoseVal[])[x.index];
      case "Member":
        return (vars.get(x.rec) as Record<string, RoseVal>)[x.member];
      case "Call":
        return (x.fn as any)(...x.args.map((arg) => vars.get(arg)!));
    }
  };
  for (let i = 0; i < sorted.length; i++) {
    const x = sorted[i];
    vars.set(x, emit(x));
    for (const y of nodes.get(x)!.successors) {
      const node = nodes.get(y)!;
      const n = node.indegree!;
      if (n === 1) sorted.push(y);
      node.indegree = n - 1;
    }
  }
};

/** Generate an energy function from the current state (using `Num`s only) */
export const genGradient = async (
  inputs: Var[],
  objectives: Num[],
  constraints: Num[],
): Promise<Gradient> => {
  const n = inputs.length;
  const o = objectives.length;
  const c = constraints.length;

  const single = (x: Num) =>
    rose.fn([rose.Vec(n, rose.Real)], rose.Real, (varying) => {
      const graph = topsort((set) => {
        set(x);
      });
      const vars = new Map<Expr, RoseVal>();
      for (let i = 0; i < n; i++) {
        const v = inputs[i];
        if (graph.nodes.has(v)) vars.set(v, varying[i]);
      }
      emitGraph(graph, vars);
      return vars.get(x) as rose.Real;
    });
<<<<<<< HEAD
=======
  }
  for (const [k, n] of secondaryKeys) {
    if (n > 1) throw Error(`secondary output ${k} is present in ${n} graphs`);
  }

  const sizes = graphs.map((g) => {
    const count = new wasm.Count();
    compileGraph(count, g);
    return count.size;
  });
  const mainCount = new wasm.Count();
  compileSum(mainCount, graphs.length);

  const mod = modulePrefix([...sizes, mainCount.size]);
  for (const [g, size] of zip2(graphs, sizes)) {
    mod.int(size);
    compileGraph(mod, g);
  }
  mod.int(mainCount.size);
  compileSum(mod, graphs.length);

  if (mod.count.size !== mod.bytes.length)
    throw Error(
      `allocated ${mod.bytes.length} bytes but used ${mod.count.size}`,
    );
  return mod.bytes;
};

interface Metadata {
  numInputs: number;
  numSecondary: number;

  offsetInputs: number;
  offsetMask: number;
  offsetGradient: number;
  offsetSecondary: number;
  offsetStack: number;

  memory: WebAssembly.Memory;

  arrInputs: Float64Array;
  arrMask: Int32Array;
  arrGrad: Float64Array;
  arrSecondary: Float64Array;
}

const makeMeta = (graphs: ad.Graph[]): Metadata => {
  const offsetInputs = 0;
  const numInputs = Math.max(
    0,
    ...graphs.flatMap(({ graph }) =>
      getInputNodes(graph).map(({ label: { key } }) => key + 1),
    ),
  );

  const offsetMask = offsetInputs + numInputs * bytesF64;

  const offsetGradient = offsetMask + Math.ceil(graphs.length / 2) * bytesF64;

  const offsetSecondary = offsetGradient + numInputs * bytesF64;
  const numSecondary = Math.max(0, ...graphs.map((g) => g.secondary.length));

  const offsetStack = offsetSecondary + numSecondary * bytesF64;

  // each WebAssembly memory page is 64 KiB, and we add one more for the stack
  const memory = new WebAssembly.Memory({
    initial: Math.ceil(offsetStack / (64 * 1024)) + 1,
  });
  const { buffer } = memory;

  return {
    numInputs,
    numSecondary,

    offsetInputs,
    offsetMask,
    offsetGradient,
    offsetSecondary,
    offsetStack,

    memory,

    arrInputs: new Float64Array(buffer, offsetInputs, numInputs),
    arrMask: new Int32Array(buffer, offsetMask, graphs.length),
    arrGrad: new Float64Array(buffer, offsetGradient, numInputs),
    arrSecondary: new Float64Array(buffer, offsetSecondary, numSecondary),
  };
};

/**
 * Replaces the contents of `v` with the roots of the monic polynomial whose
 * degree is the length of the vector and whose coefficient with a given degree
 * is the element of the vector at that index. Any root with a nonzero imaginary
 * component is replaced with `NaN`.
 */
export const polyRootsImpl = (v: Float64Array): void => {
  const n = v.length;
  // https://en.wikipedia.org/wiki/Companion_matrix
  const m = Matrix.zeros(n, n);
  for (let i = 0; i + 1 < n; i++) {
    m.set(i + 1, i, 1);
    m.set(i, n - 1, -v[i]);
  }
  m.set(n - 1, n - 1, -v[n - 1]);

  // the characteristic polynomial of the companion matrix is equal to the
  // original polynomial, so by finding the eigenvalues of the companion matrix,
  // we get the roots of its characteristic polynomial and thus of the original
  // polynomial
  const r = new EigenvalueDecomposition(m);
  for (let i = 0; i < n; i++) {
    // as mentioned in the `polyRoots` docstring in `engine/AutodiffFunctions`,
    // we discard any non-real root and replace with `NaN`
    v[i] = r.imaginaryEigenvalues[i] === 0 ? r.realEigenvalues[i] : NaN;
  }
};

const makeImports = (memory: WebAssembly.Memory): WebAssembly.Imports => ({
  [importModule]: {
    [importMemoryName]: memory,
    ...Object.fromEntries(
      [...builtins.keys()].map((name, i) => [
        i.toString(36),
        {
          inverse: (x: number): number => 1 / x,

          acos: Math.acos,
          acosh: Math.acosh,
          asin: Math.asin,
          asinh: Math.asinh,
          atan: Math.atan,
          atanh: Math.atanh,
          cbrt: Math.cbrt,
          cos: Math.cos,
          cosh: Math.cosh,
          exp: Math.exp,
          expm1: Math.expm1,
          log: Math.log,
          log1p: Math.log1p,
          log10: Math.log10,
          log2: Math.log2,
          sign: Math.sign,
          sin: Math.sin,
          sinh: Math.sinh,
          tan: Math.tan,
          tanh: Math.tanh,

          atan2: Math.atan2,
          pow: Math.pow,

          polyRoots: (p: number, n: number): void => {
            polyRootsImpl(new Float64Array(memory.buffer, p, n));
          },
        }[name],
      ]),
    ),
  },
});

const getExport = (
  meta: Metadata,
  instance: WebAssembly.Instance,
): (() => number) => {
  // we generated a WebAssembly function which exports a function that takes in
  // integers representing pointers to the various arrays it deals with
  const f = instance.exports[exportFunctionName] as (
    input: number,
    mask: number,
    gradient: number,
    secondary: number,
    stackPointer: number,
  ) => number;
  return () =>
    f(
      meta.offsetInputs,
      meta.offsetMask,
      meta.offsetGradient,
      meta.offsetSecondary,
      meta.offsetStack,
    );
};

const makeCompiled = (
  graphs: ad.Graph[],
  meta: Metadata,
  instance: WebAssembly.Instance,
): ad.Compiled => {
  const indices = new Map<ad.Var, number>();
  for (const { graph, nodes } of graphs) {
    for (const [x, id] of nodes) {
      if (typeof x !== "number" && x.tag === "Var") {
        const prev = indices.get(x);
        const key = getInputKey(graph, id);
        if (prev !== undefined && prev !== key)
          throw Error(`input with multiple keys: ${prev} and ${key}`);
        indices.set(x, key);
      }
    }
  }
>>>>>>> 0ab136a3

  const objFns = objectives.map(single);
  const constrFns = constraints.map(single);

  const basic = rose.fn(
    [rose.Vec(n, rose.Real)],
    { objectives: rose.Vec(o, rose.Real), constraints: rose.Vec(c, rose.Real) },
    (varying) => ({
      objectives: objFns.map((f) => f(varying)),
      constraints: constrFns.map((f) => f(varying)),
    }),
  );

  const full = rose.fn(
    [
      rose.Vec(n, rose.Real),
      rose.Real,
      rose.Vec(o, rose.Bool),
      rose.Vec(c, rose.Bool),
    ],
    {
      phi: rose.Real,
      gradient: rose.Vec(n, rose.Real),
      objectives: rose.Vec(o, rose.Real),
      constraints: rose.Vec(c, rose.Real),
    },
    (varying, weight, objMask, constrMask) => {
      const { ret, grad } = rose.vjp(basic)(varying);
      const { objectives: objs, constraints: constrs } = ret;
      const Pair = rose.struct({ x: rose.Real, d: rose.Real });
      const zero = { x: 0, d: 0 };
      const masked = rose.vec(o, Pair, (i) =>
        rose.select(objMask[i], Pair, { x: objs[i], d: 1 }, zero),
      );
      const penalties = rose.vec(c, Pair, (i) => {
        const { ret: x, grad } = rose.vjp(penalty)(constrs[i]);
        return rose.select(constrMask[i], Pair, { x, d: grad(weight) }, zero);
      });
      return {
        phi: rose.add(
          sum(o, (i) => masked[i].x),
          rose.mul(
            weight,
            sum(c, (i) => penalties[i].x),
          ),
        ),
        gradient: grad({
          objectives: rose.vec(o, rose.Real, (i) => masked[i].d),
          constraints: rose.vec(c, rose.Real, (i) => penalties[i].d),
        }),
        objectives: objs,
        constraints: constrs,
      };
    },
  );

  const f = await rose.compile(full);

  return (
    { inputMask, objMask, constrMask }: Masks,
    inputs: Float64Array,
    weight: number,
    grad: Float64Array,
  ): OptOutputs => {
    if (inputMask.length !== n)
      throw Error(
        `expected ${n} inputs, got input mask with length ${inputMask.length}`,
      );
    if (objMask.length !== o)
      throw Error(
        `expected ${o} objectives, got objective mask with length ${objMask.length}`,
      );
    if (constrMask.length !== c)
      throw Error(
        `expected ${c} constraints, got constraint mask with length ${constrMask.length}`,
      );
    if (inputs.length !== n)
      throw Error(`expected ${n} inputs, got ${inputs.length}`);
    if (grad.length !== n)
      throw Error(
        `expected ${n} inputs, got gradient with length ${grad.length}`,
      );

    const out = f(Array.from(inputs), weight, objMask, constrMask);
    const { phi, gradient, objectives: objs, constraints: constrs } = out;
    for (let i = 0; i < n; i++) grad[i] = inputMask[i] ? gradient[i] : 0;
    return {
      phi,
      objectives: objMask.map((p, i) => (p ? objs[i] : 0)),
      constraints: constrMask.map((p, i) => (p ? constrs[i] : 0)),
    };
  };
};

const isConverged = (params: Params): boolean =>
  params.optStatus === "EPConverged";

export const problem = async (desc: Description): Promise<Problem> => {
  const obj = desc.objective ?? 0;
  const constrs = desc.constraints ?? [];
  const graph = topsort((set) => {
    set(obj);
    constrs.forEach(set);
  });
  const inputs: Var[] = [];
  for (const x of graph.sorted) {
    if (typeof x !== "number" && x.tag === "Var") inputs.push(x);
  }
  const m = constrs.length;
  const n = inputs.length;

  const basic = rose.fn(
    [{ inputs: rose.Vec(n, rose.Real), weight: rose.Real }],
    rose.Real,
    ({ inputs: varying, weight }) => {
      const vars = new Map<Expr, RoseVal>();
      for (let i = 0; i < n; i++) vars.set(inputs[i], varying[i]);
      emitGraph(graph, vars);
      const pen = sum(m, (i) => penalty(vars.get(constrs[i]) as rose.Real));
      return rose.add(vars.get(obj) as rose.Real, rose.mul(weight, pen));
    },
  );

  const full = rose.fn(
    [rose.Vec(n, rose.Real), rose.Real],
    { phi: rose.Real, gradient: rose.Vec(n, rose.Real) },
    (varying, weight) => {
      const { ret: phi, grad } = rose.vjp(basic)({ inputs: varying, weight });
      return { phi, gradient: grad(1).inputs };
    },
  );

  const f = await rose.compile(full);

  return {
    start: (conf) => {
      const vals = conf.vals ?? ((x: Var) => x.val);
      const freeze = conf.freeze ?? (() => false);
      const mask: boolean[] = [];
      const init: number[] = [];
      // populate inputs with initial values from `vals`
      inputs.forEach((x, i) => {
        mask[i] = !freeze(x);
        init[i] = vals(x); // skip the weight input
      });
      const wrap = (xs: number[], params: Params): Run => {
        const unfrozen = new Map<Var, number>();
        // give back the optimized values
        inputs.forEach((x, i) => {
          if (!freeze(x)) unfrozen.set(x, xs[i]);
        });
        return {
          converged: isConverged(params),
          vals: unfrozen,
          run: ({ until }) => {
            // allocate a new array to store inputs
            const arr = new Float64Array(xs);
            let stop = false;
            let after = params;
            // ESLint complains that `stop` is always falsy, but it's wrong
            while (!(stop || isConverged(after))) {
              after = stepUntil(
                (
                  v: Float64Array /*read-only*/,
                  weight: number,
                  grad: Float64Array /*write-only*/,
                ): number => {
                  if (v.length !== n)
                    throw Error(`expected ${n} inputs, got ${v.length}`);
                  if (grad.length !== n)
                    throw Error(
                      `expected ${n} inputs, got gradient with length ${grad.length}`,
                    );
                  const { phi, gradient } = f(Array.from(v), weight);
                  for (let i = 0; i < n; i++)
                    grad[i] = mask[i] ? gradient[i] : 0;
                  return phi;
                },
                arr,
                after,
                () => {
                  if (until) stop = until();
                  return stop;
                },
              );
            }
            return wrap(Array.from(arr), after);
          },
        };
      };
      return wrap(init, start(n));
    },
  };
};

const makeFn = (xs: Num[]): { inputs: Var[]; f: rose.Fn } => {
  const graph = topsort((set) => {
    xs.forEach(set);
  });
  const inputs: Var[] = [];
  for (const x of graph.sorted) {
    if (typeof x !== "number" && x.tag === "Var") inputs.push(x);
  }
  const m = xs.length;
  const n = inputs.length;
  const f = rose.fn([rose.Vec(n, rose.Real)], rose.Vec(m, rose.Real), (v) => {
    const vars = new Map<Expr, RoseVal>();
    for (let i = 0; i < n; i++) vars.set(inputs[i], v[i]);
    emitGraph(graph, vars);
    return xs.map((x) => vars.get(x) as rose.Real);
  });
  return { inputs, f };
};

export const interp = (
  xs: Num[],
): ((inputs: (x: Var) => number) => number[]) => {
  const { inputs, f } = makeFn(xs);
  const g = rose.interp(f as any) as any;
  return (vals) => g(inputs.map((x) => vals(x)));
};

export const compile = async (
  xs: Num[],
): Promise<(inputs: (x: Var) => number) => number[]> => {
  const { inputs, f } = makeFn(xs);
  const g = (await rose.compile(f as any)) as any;
  return (vals) => g(inputs.map((x) => vals(x)));
};<|MERGE_RESOLUTION|>--- conflicted
+++ resolved
@@ -1,47 +1,8 @@
-<<<<<<< HEAD
-import { Params, start, stepUntil } from "@penrose/optimizer";
 import consola from "consola";
 import _ from "lodash";
 import * as rose from "rose";
 import * as builtins from "./Builtins.js";
-=======
-import { Queue } from "@datastructures-js/queue";
-import consola from "consola";
-import _ from "lodash";
-import { EigenvalueDecomposition, Matrix } from "ml-matrix";
-import * as ad from "../types/ad.js";
-import Graph from "../utils/Graph.js";
-import { safe, zip2 } from "../utils/Util.js";
-import * as wasm from "../utils/Wasm.js";
-import {
-  absVal,
-  acos,
-  add,
-  addN,
-  atan2,
-  cos,
-  cosh,
-  div,
-  eq,
-  exp,
-  gt,
-  ifCond,
-  inverse,
-  ln,
-  lt,
-  max,
-  mul,
-  neg,
-  pow,
-  sign,
-  sin,
-  sinh,
-  sqrt,
-  squared,
-  sub,
-} from "./AutodiffFunctions.js";
 import { Params, start, stepUntil } from "./Optimizer.js";
->>>>>>> 0ab136a3
 
 //#region Types for implicit autodiff graph
 
@@ -1507,208 +1468,6 @@
       emitGraph(graph, vars);
       return vars.get(x) as rose.Real;
     });
-<<<<<<< HEAD
-=======
-  }
-  for (const [k, n] of secondaryKeys) {
-    if (n > 1) throw Error(`secondary output ${k} is present in ${n} graphs`);
-  }
-
-  const sizes = graphs.map((g) => {
-    const count = new wasm.Count();
-    compileGraph(count, g);
-    return count.size;
-  });
-  const mainCount = new wasm.Count();
-  compileSum(mainCount, graphs.length);
-
-  const mod = modulePrefix([...sizes, mainCount.size]);
-  for (const [g, size] of zip2(graphs, sizes)) {
-    mod.int(size);
-    compileGraph(mod, g);
-  }
-  mod.int(mainCount.size);
-  compileSum(mod, graphs.length);
-
-  if (mod.count.size !== mod.bytes.length)
-    throw Error(
-      `allocated ${mod.bytes.length} bytes but used ${mod.count.size}`,
-    );
-  return mod.bytes;
-};
-
-interface Metadata {
-  numInputs: number;
-  numSecondary: number;
-
-  offsetInputs: number;
-  offsetMask: number;
-  offsetGradient: number;
-  offsetSecondary: number;
-  offsetStack: number;
-
-  memory: WebAssembly.Memory;
-
-  arrInputs: Float64Array;
-  arrMask: Int32Array;
-  arrGrad: Float64Array;
-  arrSecondary: Float64Array;
-}
-
-const makeMeta = (graphs: ad.Graph[]): Metadata => {
-  const offsetInputs = 0;
-  const numInputs = Math.max(
-    0,
-    ...graphs.flatMap(({ graph }) =>
-      getInputNodes(graph).map(({ label: { key } }) => key + 1),
-    ),
-  );
-
-  const offsetMask = offsetInputs + numInputs * bytesF64;
-
-  const offsetGradient = offsetMask + Math.ceil(graphs.length / 2) * bytesF64;
-
-  const offsetSecondary = offsetGradient + numInputs * bytesF64;
-  const numSecondary = Math.max(0, ...graphs.map((g) => g.secondary.length));
-
-  const offsetStack = offsetSecondary + numSecondary * bytesF64;
-
-  // each WebAssembly memory page is 64 KiB, and we add one more for the stack
-  const memory = new WebAssembly.Memory({
-    initial: Math.ceil(offsetStack / (64 * 1024)) + 1,
-  });
-  const { buffer } = memory;
-
-  return {
-    numInputs,
-    numSecondary,
-
-    offsetInputs,
-    offsetMask,
-    offsetGradient,
-    offsetSecondary,
-    offsetStack,
-
-    memory,
-
-    arrInputs: new Float64Array(buffer, offsetInputs, numInputs),
-    arrMask: new Int32Array(buffer, offsetMask, graphs.length),
-    arrGrad: new Float64Array(buffer, offsetGradient, numInputs),
-    arrSecondary: new Float64Array(buffer, offsetSecondary, numSecondary),
-  };
-};
-
-/**
- * Replaces the contents of `v` with the roots of the monic polynomial whose
- * degree is the length of the vector and whose coefficient with a given degree
- * is the element of the vector at that index. Any root with a nonzero imaginary
- * component is replaced with `NaN`.
- */
-export const polyRootsImpl = (v: Float64Array): void => {
-  const n = v.length;
-  // https://en.wikipedia.org/wiki/Companion_matrix
-  const m = Matrix.zeros(n, n);
-  for (let i = 0; i + 1 < n; i++) {
-    m.set(i + 1, i, 1);
-    m.set(i, n - 1, -v[i]);
-  }
-  m.set(n - 1, n - 1, -v[n - 1]);
-
-  // the characteristic polynomial of the companion matrix is equal to the
-  // original polynomial, so by finding the eigenvalues of the companion matrix,
-  // we get the roots of its characteristic polynomial and thus of the original
-  // polynomial
-  const r = new EigenvalueDecomposition(m);
-  for (let i = 0; i < n; i++) {
-    // as mentioned in the `polyRoots` docstring in `engine/AutodiffFunctions`,
-    // we discard any non-real root and replace with `NaN`
-    v[i] = r.imaginaryEigenvalues[i] === 0 ? r.realEigenvalues[i] : NaN;
-  }
-};
-
-const makeImports = (memory: WebAssembly.Memory): WebAssembly.Imports => ({
-  [importModule]: {
-    [importMemoryName]: memory,
-    ...Object.fromEntries(
-      [...builtins.keys()].map((name, i) => [
-        i.toString(36),
-        {
-          inverse: (x: number): number => 1 / x,
-
-          acos: Math.acos,
-          acosh: Math.acosh,
-          asin: Math.asin,
-          asinh: Math.asinh,
-          atan: Math.atan,
-          atanh: Math.atanh,
-          cbrt: Math.cbrt,
-          cos: Math.cos,
-          cosh: Math.cosh,
-          exp: Math.exp,
-          expm1: Math.expm1,
-          log: Math.log,
-          log1p: Math.log1p,
-          log10: Math.log10,
-          log2: Math.log2,
-          sign: Math.sign,
-          sin: Math.sin,
-          sinh: Math.sinh,
-          tan: Math.tan,
-          tanh: Math.tanh,
-
-          atan2: Math.atan2,
-          pow: Math.pow,
-
-          polyRoots: (p: number, n: number): void => {
-            polyRootsImpl(new Float64Array(memory.buffer, p, n));
-          },
-        }[name],
-      ]),
-    ),
-  },
-});
-
-const getExport = (
-  meta: Metadata,
-  instance: WebAssembly.Instance,
-): (() => number) => {
-  // we generated a WebAssembly function which exports a function that takes in
-  // integers representing pointers to the various arrays it deals with
-  const f = instance.exports[exportFunctionName] as (
-    input: number,
-    mask: number,
-    gradient: number,
-    secondary: number,
-    stackPointer: number,
-  ) => number;
-  return () =>
-    f(
-      meta.offsetInputs,
-      meta.offsetMask,
-      meta.offsetGradient,
-      meta.offsetSecondary,
-      meta.offsetStack,
-    );
-};
-
-const makeCompiled = (
-  graphs: ad.Graph[],
-  meta: Metadata,
-  instance: WebAssembly.Instance,
-): ad.Compiled => {
-  const indices = new Map<ad.Var, number>();
-  for (const { graph, nodes } of graphs) {
-    for (const [x, id] of nodes) {
-      if (typeof x !== "number" && x.tag === "Var") {
-        const prev = indices.get(x);
-        const key = getInputKey(graph, id);
-        if (prev !== undefined && prev !== key)
-          throw Error(`input with multiple keys: ${prev} and ${key}`);
-        indices.set(x, key);
-      }
-    }
-  }
->>>>>>> 0ab136a3
 
   const objFns = objectives.map(single);
   const constrFns = constraints.map(single);
