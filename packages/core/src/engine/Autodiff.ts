import consola from "consola";
import _ from "lodash";
import { EigenvalueDecomposition, Matrix } from "ml-matrix";
import * as ad from "../types/ad.js";
<<<<<<< HEAD
import { safe, topsort, zip2 } from "../utils/Util.js";
=======
import Graph from "../utils/Graph.js";
import { unwrap, zip2 } from "../utils/Util.js";
>>>>>>> b8b18b34
import * as wasm from "../utils/Wasm.js";
import {
  absVal,
  acos,
  add,
  addN,
  atan2,
  cos,
  cosh,
  div,
  eq,
  gt,
  ifCond,
  ln,
  lt,
  max,
  mul,
  neg,
  sign,
  sin,
  sinh,
  sqrt,
  squared,
  sub,
} from "./AutodiffFunctions.js";
import { Params, start, stepUntil } from "./Optimizer.js";

// To view logs, use LogLevel.Trace, otherwese LogLevel.Warn
// const log = consola.create({ level: LogLevel.Trace }).withScope("Optimizer");
export const logAD = (consola as any)
  .create({ level: (consola as any).LogLevel.Warn })
  .withScope("Optimizer");

export const EPS_DENOM = 10e-6; // Avoid divide-by-zero in denominator

export const variable = (val: number): ad.Var => ({ tag: "Var", val });

<<<<<<< HEAD
=======
// most `ad.Num`s are already `ad.Node`s, but this function returns a new object
// with all the children removed
const makeNode = (getKey: (x: ad.Var) => number, x: ad.Expr): ad.Node => {
  if (typeof x === "number") {
    return { tag: "Const", val: x };
  }
  const { tag } = x;
  switch (tag) {
    case "Var": {
      return { tag, key: getKey(x) };
    }
    case "Not": {
      return { tag };
    }
    case "Unary": {
      const { unop } = x;
      return { tag, unop };
    }
    case "Binary": {
      const { binop } = x;
      return { tag, binop };
    }
    case "Comp": {
      const { binop } = x;
      return { tag, binop };
    }
    case "Logic": {
      const { binop } = x;
      return { tag, binop };
    }
    case "Ternary": {
      return { tag };
    }
    case "Nary": {
      const { op } = x;
      return { tag, op };
    }
    case "PolyRoots": {
      const { degree } = x;
      return { tag, degree };
    }
    case "Index": {
      const { index } = x;
      return { tag, index };
    }
  }
};

const unarySensitivity = (z: ad.Unary): ad.Num => {
  const { unop, param: v } = z;
  switch (unop) {
    case "neg": {
      return -1;
    }
    case "squared": {
      return mul(2, v);
    }
    case "sqrt": {
      // NOTE: Watch out for divide by zero in 1 / [2 sqrt(x)]
      return div(1 / 2, max(EPS_DENOM, z));
    }
    case "inverse": {
      return neg(squared(z));
    }
    case "abs": {
      return sign(v);
    }
    case "acosh": {
      return inverse(mul(sqrt(sub(v, 1)), sqrt(add(v, 1))));
    }
    case "acos": {
      return neg(inverse(sqrt(sub(1, squared(v)))));
    }
    case "asin": {
      return inverse(sqrt(sub(1, squared(v))));
    }
    case "asinh": {
      return inverse(sqrt(add(1, squared(v))));
    }
    case "atan": {
      return inverse(add(1, squared(v)));
    }
    case "atanh": {
      return inverse(sub(1, squared(v)));
    }
    case "cbrt": {
      return div(1 / 3, squared(z));
    }
    case "ceil":
    case "floor":
    case "round":
    case "sign":
    case "trunc": {
      return 0;
    }
    case "cos": {
      return neg(sin(v));
    }
    case "cosh": {
      return sinh(v);
    }
    case "exp": {
      return z;
    }
    case "expm1": {
      return exp(v);
    }
    case "log": {
      return inverse(v);
    }
    case "log2": {
      return div(Math.LOG2E, v);
    }
    case "log10": {
      return div(Math.LOG10E, v);
    }
    case "log1p": {
      return inverse(add(1, v));
    }
    case "sin": {
      return cos(v);
    }
    case "sinh": {
      return cosh(v);
    }
    case "tan": {
      return squared(inverse(cos(v)));
    }
    case "tanh": {
      return squared(inverse(cosh(v)));
    }
  }
};

const binarySensitivities = (z: ad.Binary): { left: ad.Num; right: ad.Num } => {
  const { binop, left: v, right: w } = z;
  switch (binop) {
    case "+": {
      return { left: 1, right: 1 };
    }
    case "*": {
      return { left: w, right: v };
    }
    case "-": {
      return { left: 1, right: -1 };
    }
    case "/": {
      return { left: inverse(w), right: neg(div(z, w)) };
    }
    case "max": {
      const cond = gt(v, w);
      return { left: ifCond(cond, 1, 0), right: ifCond(cond, 0, 1) };
    }
    case "min": {
      const cond = lt(v, w);
      return { left: ifCond(cond, 1, 0), right: ifCond(cond, 0, 1) };
    }
    case "atan2": {
      const y = v;
      const x = w;
      const denom = add(squared(x), squared(y));
      return { left: div(x, denom), right: div(neg(y), denom) };
    }
    case "pow": {
      return { left: mul(pow(v, sub(w, 1)), w), right: mul(z, ln(v)) };
    }
  }
};

interface Child {
  child: ad.Expr;
  sensitivity: ad.Num[][]; // rows for parent, columns for child
}

// note that this function constructs the sensitivities even when we don't need
// them, such as for nodes in secondary outputs or the gradient
const children = (x: ad.Expr): Child[] => {
  if (typeof x === "number") {
    return [];
  }
  switch (x.tag) {
    case "Var": {
      return [];
    }
    case "Not": {
      return [{ child: x.param, sensitivity: [] }];
    }
    case "Unary": {
      return [{ child: x.param, sensitivity: [[unarySensitivity(x)]] }];
    }
    case "Binary": {
      const { left, right } = binarySensitivities(x);
      return [
        { child: x.left, sensitivity: [[left]] },
        { child: x.right, sensitivity: [[right]] },
      ];
    }
    case "Comp":
    case "Logic": {
      return [
        { child: x.left, sensitivity: [] },
        { child: x.right, sensitivity: [] },
      ];
    }
    case "Ternary": {
      return [
        { child: x.cond, sensitivity: [[]] },
        { child: x.then, sensitivity: [[ifCond(x.cond, 1, 0)]] },
        { child: x.els, sensitivity: [[ifCond(x.cond, 0, 1)]] },
      ];
    }
    case "Nary": {
      return x.params.map((child) => {
        switch (x.op) {
          case "addN": {
            return { child, sensitivity: [[1]] };
          }
          case "maxN": {
            return { child, sensitivity: [[ifCond(lt(child, x), 0, 1)]] };
          }
          case "minN": {
            return { child, sensitivity: [[ifCond(gt(child, x), 0, 1)]] };
          }
        }
      });
    }
    case "PolyRoots": {
      // https://www.skewray.com/articles/how-do-the-roots-of-a-polynomial-depend-on-the-coefficients

      const n = x.coeffs.length;
      const derivCoeffs: ad.Num[] = x.coeffs.map((c, i) => mul(i, c));
      derivCoeffs.shift();
      // the polynomial is assumed monic, so `x.coeffs` doesn't include the
      // coefficient 1 on the highest-degree term
      derivCoeffs.push(n);

      const sensitivities: ad.Num[][] = x.coeffs.map((_, index) => {
        const t: ad.Num = { tag: "Index", index, vec: x }; // a root

        let power: ad.Num = 1;
        const powers: ad.Num[] = [power];
        for (let i = 1; i < n; i++) {
          power = mul(power, t);
          powers.push(power);
        }

        const minusDerivative = neg(
          addN(zip2(derivCoeffs, powers).map(([c, p]) => mul(c, p))),
        );

        // if the root is `NaN` then it doesn't contribute to the gradient
        const real = eq(t, t);
        return powers.map((p) => ifCond(real, div(p, minusDerivative), 0));
      });

      return x.coeffs.map((child, i) => ({
        child,
        sensitivity: sensitivities.map((row) => [row[i]]),
      }));
    }
    case "Index": {
      // this node doesn't know how many elements are in `vec`, so here we just
      // leave everything else undefined, to be treated as zeroes later
      const row = [];
      row[x.index] = 1;
      return [{ child: x.vec, sensitivity: [row] }];
    }
  }
};

const getInputNodes = (
  graph: ad.Graph["graph"],
): { id: ad.Id; label: ad.InputNode }[] => {
  const inputs = [];
  // every input must be a source
  for (const id of graph.sources()) {
    const label: ad.Node = graph.node(id);
    // other non-const sources include n-ary nodes with an empty params array
    if (label.tag === "Var") {
      inputs.push({ id, label });
    }
  }
  return inputs;
};

const getInputKey = (graph: ad.Graph["graph"], id: ad.Id): number => {
  const node = graph.node(id);
  if (node.tag !== "Var")
    throw Error(`expected node ${id} to be input, got ${JSON.stringify(node)}`);
  return node.key;
};

/**
 * Construct an explicit graph from a primary output and array of secondary
 * outputs. All out-edges relevant to computing the gradient can be considered
 * totally ordered, first by the node the edge points to (where the nodes are
 * numbered by doing a breadth-first search from the primary output using the
 * `children` function) and then by the name of the edge (again according to the
 * order given by the `children` function). The partial derivatives contributing
 * to any given gradient node are added up according to that total order.
 *
 * If present, the `getKey` function should return a unique index for each
 * input. If absent, indices will be assigned via breadth-first search order.
 */
export const makeGraph = (
  outputs: Omit<ad.Outputs<ad.Num>, "gradient">,
  getKey?: (x: ad.Var) => number,
): ad.Graph => {
  const graph = new Graph<ad.Id, ad.Node, ad.Edge>();
  const nodes = new Map<ad.Expr, ad.Id>();

  // we use this queue to essentially do a breadth-first search by following
  // `ad.Expr` child pointers; it gets reused a few times because we add nodes
  // in multiple stages
  const queue = new Queue<ad.Expr>();
  // at each stage, we need to add the edges after adding all the nodes, because
  // when we first look at a node and its in-edges, its children are not
  // guaranteed to exist in the graph yet, so we fill this queue during the
  // node-adding part and then go through it during the edge-adding part,
  // leaving it empty in preparation for the next stage; so the first element of
  // every tuple in this queue stores information about the edge and child, the
  // second element is the index of the edge with respect to the parent, and the
  // third element of the tuple is the parent
  const edges = new Queue<[Child, ad.Edge, ad.Expr]>();

  // only call setNode in this one place, ensuring that we always use indexToID
  const newNode = (node: ad.Node): ad.Id => {
    const id = graph.nodeCount();
    graph.setNode(id, node);
    return id;
  };

  let numInputs = 0; // only used if `getKey === undefined`

  // ensure that x is represented in the graph we're building, and if it wasn't
  // already there, enqueue its children and in-edges (so queue and edges,
  // respectively, should both be emptied after calling this)
  const addNode = (x: ad.Expr): ad.Id => {
    let name = nodes.get(x);
    if (name === undefined) {
      name = newNode(makeNode(getKey ?? (() => numInputs++), x));
      nodes.set(x, name);
      children(x).forEach((edge, index) => {
        edges.enqueue([edge, index, x]);
        queue.enqueue(edge.child);
      });
    }
    return name;
  };

  const addEdge = (
    child: ad.Expr,
    parent: ad.Expr,
    e: ad.Edge,
  ): [ad.Id, ad.Id] => {
    const i = unwrap(nodes.get(child), () => "missing child");
    const j = unwrap(nodes.get(parent), () => "missing parent");
    graph.setEdge({ i, j, e });
    return [i, j];
  };

  // add all the nodes subtended by the primary output; we do these first, in a
  // separate stage, because these are the only nodes for which we actually need
  // to use the sensitivities of their in-edges, and then after we add the
  // edges, we need to get a topological sort of just these nodes
  const primary = addNode(outputs.primary);
  while (!queue.isEmpty()) {
    addNode(queue.dequeue());
  }

  // we need to keep track of these sensitivities so we can add them as nodes
  // right after this, but we also need to know which edge each came from for
  // when we construct the gradient nodes later; note that this simple string
  // concatenation doesn't cause any problems, because no stringified Edge
  // contains an underscore, and every Id starts with an underscore, so it's
  // essentially just three components separated by underscores
  const sensitivities = new Map<`${ad.Edge}_${ad.Id}_${ad.Id}`, ad.Num[][]>();
  while (!edges.isEmpty()) {
    const [{ child, sensitivity }, index, parent] = edges.dequeue();
    const [v, w] = addEdge(child, parent, index);
    sensitivities.set(`${index}_${v}_${w}`, sensitivity);
  }
  // we can use this reverse topological sort later when we construct all the
  // gradient nodes, because it ensures that the gradients of a node's parents
  // are always available before the node itself; note that we need to compute
  // this right now, because we're just about to add the sensitivity nodes to
  // the graph, and we don't want to try to compute the gradients of those
  // sensitivities
  const primaryNodes = [...graph.topsort()].reverse();

  for (const matrix of sensitivities.values()) {
    // `forEach` ignores holes
    matrix.forEach((row) => {
      row.forEach(addNode);
    });
  }
  while (!queue.isEmpty()) {
    addNode(queue.dequeue());
  }
  while (!edges.isEmpty()) {
    const [{ child }, index, parent] = edges.dequeue();
    addEdge(child, parent, index);
  }

  // map from each primary node ID to the IDs of its gradient nodes
  const gradNodes = new Map<ad.Id, ad.Id[]>();
  for (const id of primaryNodes) {
    if (id === primary) {
      // use addNode instead of newNode in case there's already a 1 in the graph
      gradNodes.set(id, [addNode(1)]);
      continue;
    }

    // our node needs to have some number of gradient nodes, depending on its
    // type, so we assemble an array of the addends for each gradient node; we
    // don't need to know the length of this array ahead of time, because
    // JavaScript allows holes in arrays, so instead of actually looking at the
    // node to see what type it is, we just accumulate into whatever slots are
    // mentioned by the sensitivities of our out-edges, and let all else be zero
    const grad: ad.Id[][] = [];

    // control the order in which partial derivatives are added
    const edges = [...graph.outEdges(id)].sort((a, b) =>
      a.j === b.j ? a.e - b.e : a.j - b.j,
    );

    // we call graph.setEdge in this loop, so it may seem like it would be
    // possible for those edges to get incorrectly included as addends in other
    // gradient nodes; however, that is not the case, because none of those
    // edges appear in our sensitivities map
    for (const { j: w, e } of edges) {
      const matrix = sensitivities.get(`${e}_${id}_${w}`);
      if (matrix !== undefined) {
        // `forEach` ignores holes
        matrix.forEach((row, i) => {
          row.forEach((x, j) => {
            const sensitivityID = unwrap(
              nodes.get(x),
              () => "missing sensitivity",
            );
            const parentGradIDs = unwrap(
              gradNodes.get(w),
              () => `missing parent grad for node ${w}`,
            );
            if (i in parentGradIDs) {
              const parentGradID = parentGradIDs[i];

              const addendID = newNode({ tag: "Binary", binop: "*" });
              graph.setEdge({ i: sensitivityID, j: addendID, e: 0 });
              graph.setEdge({ i: parentGradID, j: addendID, e: 1 });
              if (!(j in grad)) {
                grad[j] = [];
              }
              grad[j].push(addendID);
            }
          });
        });
      }
    }

    gradNodes.set(
      id,
      // `map` skips holes but also preserves indices
      grad.map((addends) => {
        if (addends.length === 0) {
          // instead of newNode, in case there's already a 0 in the graph
          return addNode(0);
        } else {
          const gradID = newNode({ tag: "Nary", op: "addN" });
          addends.forEach((addendID, i) => {
            graph.setEdge({ i: addendID, j: gradID, e: i });
          });
          return gradID;
        }
      }),
    );
  }

  // we get the IDs for the input gradients before adding all the secondary
  // nodes, because some of the inputs may only be reachable from the secondary
  // outputs instead of the primary output; really, the gradients for all those
  // inputs are just zero, so the caller needs to substitute zero whenever the
  // gradient is missing a key
  const gradient = new Map<ad.Var, ad.Id>();
  for (const [x, id] of nodes) {
    if (typeof x !== "number" && x.tag === "Var")
      gradient.set(
        x,
        unwrap(gradNodes.get(id), () => `missing gradient for node ${id}`)[0],
      );
  }

  // easiest case: final stage, just add all the nodes and edges for the
  // secondary outputs
  const secondary = outputs.secondary.map(addNode);
  while (!queue.isEmpty()) {
    addNode(queue.dequeue());
  }
  while (!edges.isEmpty()) {
    const [{ child }, index, parent] = edges.dequeue();
    addEdge(child, parent, index);
  }

  return { graph, nodes, gradient, primary, secondary };
};

/**
 * Construct a graph with a primary output but no secondary outputs.
 */
export const primaryGraph = (
  output: ad.Num,
  getKey?: (x: ad.Var) => number,
): ad.Graph => makeGraph({ primary: output, secondary: [] }, getKey);

/**
 * Construct a graph from an array of only secondary outputs, for which we don't
 * care about the gradient. The primary output is just the constant 1.
 */
export const secondaryGraph = (
  outputs: ad.Num[],
  getKey?: (x: ad.Var) => number,
): ad.Graph =>
  // use 1 because makeGraph always constructs a constant gradient node 1 for
  // the primary output, and so if that's already present in the graph then we
  // have one fewer node total
  makeGraph({ primary: 1, secondary: outputs }, getKey);

// ------------ Meta / debug ops

// ----------------- Other ops

>>>>>>> b8b18b34
/**
 * Some vector operations that can be used on `ad.Num`.
 */
export const ops = {
  // Note that these ops MUST use the custom var ops for grads
  // Note that these ops are hardcoded to assume they are not applied to grad nodes

  /**
   * Return the norm of the 2-vector `[c1, c2]`.
   */
  norm: (c1: ad.Num, c2: ad.Num): ad.Num => ops.vnorm([c1, c2]),

  /**
   * Return the Euclidean distance between scalars `c1, c2`.
   */
  dist: (c1: ad.Num, c2: ad.Num): ad.Num => ops.vnorm([c1, c2]),

  /**
   * Return the sum of vectors `v1, v2`.
   */
  vadd: (v1: ad.Num[], v2: ad.Num[]): ad.Num[] => {
    if (v1.length !== v2.length) {
      throw Error("expected vectors of same length");
    }

    const res = _.zipWith(v1, v2, add);
    return res;
  },

  /**
   * Return the sum of matrices `A1, A2`.
   */
  mmadd: (A1: ad.Num[][], A2: ad.Num[][]): ad.Num[][] => {
    if (A1.length !== A2.length) {
      throw Error("expected matrices of same size");
      // note that we don't check the column dimensions separately,
      // since we support only square (NxN) matrices
    }

    const result = [];
    for (let i = 0; i < A1.length; i++) {
      const row = [];
      for (let j = 0; j < A1.length; j++) {
        row.push(add(A1[i][j], A2[i][j]));
      }
      result.push(row);
    }
    return result;
  },

  /**
   * Return the difference of matrices `A1, A2`.
   */
  mmsub: (A1: ad.Num[][], A2: ad.Num[][]): ad.Num[][] => {
    if (A1.length !== A2.length) {
      throw Error("expected matrices of same size");
      // note that we don't check the column dimensions separately,
      // since we support only square (NxN) matrices
    }

    const result = [];
    for (let i = 0; i < A1.length; i++) {
      const row = [];
      for (let j = 0; j < A1.length; j++) {
        row.push(sub(A1[i][j], A2[i][j]));
      }
      result.push(row);
    }
    return result;
  },

  /**
   * Return the elementwise product of matrices `A1, A2`.
   */
  ewmmmul: (A1: ad.Num[][], A2: ad.Num[][]): ad.Num[][] => {
    if (A1.length !== A2.length) {
      throw Error("expected matrices of same size");
      // note that we don't check the column dimensions separately,
      // since we support only square (NxN) matrices
    }

    const result = [];
    for (let i = 0; i < A1.length; i++) {
      const row = [];
      for (let j = 0; j < A1.length; j++) {
        row.push(mul(A1[i][j], A2[i][j]));
      }
      result.push(row);
    }
    return result;
  },

  /**
   * Return the elementwise quotient of matrices `A1, A2`.
   */
  ewmmdiv: (A1: ad.Num[][], A2: ad.Num[][]): ad.Num[][] => {
    if (A1.length !== A2.length) {
      throw Error("expected matrices of same size");
      // note that we don't check the column dimensions separately,
      // since we support only square (NxN) matrices
    }

    const result = [];
    for (let i = 0; i < A1.length; i++) {
      const row = [];
      for (let j = 0; j < A1.length; j++) {
        row.push(div(A1[i][j], A2[i][j]));
      }
      result.push(row);
    }
    return result;
  },

  /**
   * Return the difference of vectors `v1` and `v2`.
   */
  vsub: (v1: ad.Num[], v2: ad.Num[]): ad.Num[] => {
    if (v1.length !== v2.length) {
      throw Error("expected vectors of same length");
    }

    const res = _.zipWith(v1, v2, sub);
    return res;
  },

  /**
   * Return the elementwise product of vectors `v1` and `v2`.
   */
  ewvvmul: (v1: ad.Num[], v2: ad.Num[]): ad.Num[] => {
    if (v1.length !== v2.length) {
      throw Error("expected vectors of same length");
    }

    const res = _.zipWith(v1, v2, mul);
    return res;
  },

  /**
   * Return the elementwise quotient of vectors `v1` and `v2`.
   */
  ewvvdiv: (v1: ad.Num[], v2: ad.Num[]): ad.Num[] => {
    if (v1.length !== v2.length) {
      throw Error("expected vectors of same length");
    }

    const res = _.zipWith(v1, v2, div);
    return res;
  },

  /**
   * Return the Euclidean norm squared of vector `v`.
   */
  vnormsq: (v: ad.Num[]): ad.Num => {
    const res = v.map((e) => squared(e));
    return _.reduce(res, (x: ad.Num, y) => add(x, y), 0);
    // Note (performance): the use of 0 adds an extra +0 to the comp graph, but lets us prevent undefined if the list is empty
  },

  /**
   * Return the Euclidean norm of vector `v`.
   */
  vnorm: (v: ad.Num[]): ad.Num => {
    const res = ops.vnormsq(v);
    return sqrt(res);
  },

  /**
   * Return the vector `v` multiplied by scalar `c`.
   */
  vmul: (c: ad.Num, v: ad.Num[]): ad.Num[] => {
    return v.map((e) => mul(c, e));
  },

  /**
   * Return the scalar `c` times the Matrix `A`.
   */
  smmul: (c: ad.Num, A: ad.Num[][]): ad.Num[][] => {
    return A.map(function (row) {
      return row.map((e) => mul(c, e));
    });
  },

  /**
   * Return the matrix `A` multiplied by vector `v`, i.e., Av.
   */
  mvmul: (A: ad.Num[][], v: ad.Num[]): ad.Num[] => {
    if (A.length !== v.length) {
      throw Error("expected matrix and vector of same size");
      // note that we don't check the column dimensions separately,
      // since we support only square (NxN) matrices
    }

    const result: ad.Num[] = [];
    for (let i = 0; i < v.length; i++) {
      const summands = _.zipWith(A[i], v, mul);
      result.push(summands.reduce((x: ad.Num, y) => add(x, y), 0));
    }
    return result;
  },

  /**
   * Return the vector `v` multiplied by matrix `A`, i.e., v^T A.
   */
  vmmul: (v: ad.Num[], A: ad.Num[][]): ad.Num[] => {
    if (A.length !== v.length) {
      throw Error("expected matrix and vector of same size");
      // note that we don't check the column dimensions separately,
      // since we support only square (NxN) matrices
    }

    // The easiest way to do left multiplication is to first
    // transpose the matrix A, since (A^T v)^T = v^T A.
    const AT: ad.Num[][] = [];
    for (let i = 0; i < A.length; i++) {
      const row: ad.Num[] = [];
      for (let j = 0; j < A.length; j++) {
        row.push(A[j][i]);
      }
      AT.push(row);
    }

    // Now we can just do an ordinary matrix-vector multiply with AT
    const result: ad.Num[] = [];
    for (let i = 0; i < v.length; i++) {
      const summands = _.zipWith(AT[i], v, mul);
      result.push(summands.reduce((x: ad.Num, y) => add(x, y), 0));
    }
    return result;
  },

  /**
   * Return the matrix `A` multiplied by matrix `B`.
   */
  mmmul: (A: ad.Num[][], B: ad.Num[][]): ad.Num[][] => {
    if (A.length !== B.length) {
      throw Error("expected matrices of same size");
      // note that we don't check the column dimensions separately,
      // since we support only square (NxN) matrices
    }

    // To implement via reduction, need to turn the columns of B into rows,
    // i.e., need to construct the transpose matrix B'
    const BT: ad.Num[][] = [];
    for (let i = 0; i < B.length; i++) {
      const row: ad.Num[] = [];
      for (let j = 0; j < B.length; j++) {
        row.push(B[j][i]);
      }
      BT.push(row);
    }

    // Compute A*B via dot products of rows of A with rows of B'
    const result: ad.Num[][] = [];
    for (let i = 0; i < A.length; i++) {
      const row: ad.Num[] = [];
      for (let j = 0; j < A.length; j++) {
        const summands = _.zipWith(A[i], BT[j], mul);
        row.push(summands.reduce((x: ad.Num, y) => add(x, y), 0));
      }
      result.push(row);
    }
    return result;
  },

  /**
   * Returns the entrywise product of two vectors, `v1` and `v2`
   */
  vproduct: (v1: ad.Num[], v2: ad.Num[]): ad.Num[] => {
    const vresult = [];
    for (let i = 0; i < v1.length; i++) {
      vresult[i] = mul(v1[i], v2[i]);
    }
    return vresult;
  },

  /**
   * Return the entrywise absolute value of the vector `v`
   */
  vabs: (v: ad.Num[]): ad.Num[] => {
    return v.map((e) => absVal(e));
  },

  /**
   * Return the maximum value of each component of the vectors `v1` and `v2`
   */
  vmax: (v1: ad.Num[], v2: ad.Num[]): ad.Num[] => {
    const vresult = [];
    for (let i = 0; i < v1.length; i++) {
      vresult[i] = max(v1[i], v2[i]);
    }
    return vresult;
  },

  /**
   * Return the vector `v`, scaled by `-1`.
   */
  vneg: (v: ad.Num[]): ad.Num[] => {
    return ops.vmul(-1, v);
  },

  /**
   * Return the transpose of the matrix `A`.
   */
  mtrans: (A: ad.Num[][]): ad.Num[][] => {
    const AT: ad.Num[][] = [];
    for (let i = 0; i < A.length; i++) {
      const row: ad.Num[] = [];
      for (let j = 0; j < A.length; j++) {
        row.push(A[j][i]);
      }
      AT.push(row);
    }
    return AT;
  },

  /**
   * Return the vector `v` divided by scalar `c`.
   */
  vdiv: (v: ad.Num[], c: ad.Num): ad.Num[] => {
    return v.map((e) => div(e, c));
  },

  /**
   * Return the Matrix `A` divided by scalar `c`.
   */
  msdiv: (A: ad.Num[][], c: ad.Num): ad.Num[][] => {
    return A.map(function (row) {
      return row.map((e) => div(e, c));
    });
  },

  /**
   * Return the vector `v`, normalized.
   */
  vnormalize: (v: ad.Num[]): ad.Num[] => {
    const vsize = add(ops.vnorm(v), EPS_DENOM);
    return ops.vdiv(v, vsize);
  },

  /**
   * Return the Euclidean distance between vectors `v` and `w`.
   */
  vdist: (v: ad.Num[], w: ad.Num[]): ad.Num => {
    if (v.length !== w.length) {
      throw Error("expected vectors of same length");
    }
    return ops.vnorm(ops.vsub(v, w));
  },

  /**
   * Return the Euclidean distance squared between vectors `v` and `w`.
   */
  vdistsq: (v: ad.Num[], w: ad.Num[]): ad.Num => {
    if (v.length !== w.length) {
      throw Error("expected vectors of same length");
    }

    return ops.vnormsq(ops.vsub(v, w));
  },

  /**
   * Return the dot product of vectors `v1, v2`.
   * Note: if you want to compute a norm squared, use `vnormsq` instead, it generates a smaller computational graph
   */
  vdot: (v1: ad.Num[], v2: ad.Num[]): ad.Num => {
    if (v1.length !== v2.length) {
      throw Error("expected vectors of same length");
    }

    const res = _.zipWith(v1, v2, mul);
    return _.reduce(res, (x: ad.Num, y) => add(x, y), 0);
  },

  /**
   * Return the unsigned angle between vectors `u, v`, in radians.
   * Assumes that both u and v have nonzero magnitude.
   * The returned value will be in the range [0,pi].
   */
  angleBetween: (u: ad.Num[], v: ad.Num[]): ad.Num => {
    if (u.length !== v.length) {
      throw Error("expected vectors of same length");
    }

    // Due to floating point error, the dot product of
    // two normalized vectors may fall slightly outside
    // the range [-1,1].  To prevent acos from producing
    // a NaN value, we therefore scale down the result
    // of the dot product by a factor s slightly below 1.
    const s = 1 - 1e-10;

    return acos(mul(s, ops.vdot(ops.vnormalize(u), ops.vnormalize(v))));
  },

  /**
   * Return the signed angle from vector `u` to vector `v`, in radians.
   * Assumes that both u and v are 2D vectors and have nonzero magnitude.
   * The returned value will be in the range [-pi,pi].
   */
  angleFrom: (u: ad.Num[], v: ad.Num[]): ad.Num => {
    if (u.length !== v.length) {
      throw Error("expected vectors of same length");
    }

    return atan2(
      ops.cross2(u, v), // y = |u||v|sin(theta)
      ops.vdot(u, v), // x = |u||v|cos(theta)
    );
  },

  /**
   * Return the sum of elements in vector `v`.
   */
  vsum: (v: ad.Num[]): ad.Num => {
    return _.reduce(v, (x: ad.Num, y) => add(x, y), 0);
  },

  /**
   * Return `v + c * u`.
   */
  vmove: (v: ad.Num[], c: ad.Num, u: ad.Num[]): ad.Num[] => {
    return ops.vadd(v, ops.vmul(c, u));
  },

  /**
   * Rotate a 2D point `[x, y]` by 90 degrees counterclockwise.
   */
  rot90: ([x, y]: ad.Num[]): ad.Num[] => {
    return [neg(y), x];
  },

  /**
   * Rotate a 2D point `[x, y]` by a degrees counterclockwise.
   */
  vrot: ([x, y]: ad.Num[], a: ad.Num): ad.Num[] => {
    const angle = div(mul(a, Math.PI), 180);
    const x2 = sub(mul(cos(angle), x), mul(sin(angle), y));
    const y2 = add(mul(sin(angle), x), mul(cos(angle), y));
    return [x2, y2];
  },

  /**
   * Return 2D determinant/cross product of 2D vectors
   */
  cross2: (u: ad.Num[], v: ad.Num[]): ad.Num => {
    if (u.length !== 2 || v.length !== 2) {
      throw Error("expected two 2-vectors");
    }
    return sub(mul(u[0], v[1]), mul(u[1], v[0]));
  },

  /**
   * Return 3D cross product of 3D vectors
   */
  cross3: (u: ad.Num[], v: ad.Num[]): ad.Num[] => {
    if (u.length !== 3 || v.length !== 3) {
      throw Error("expected two 3-vectors");
    }
    return [
      sub(mul(u[1], v[2]), mul(u[2], v[1])),
      sub(mul(u[2], v[0]), mul(u[0], v[2])),
      sub(mul(u[0], v[1]), mul(u[1], v[0])),
    ];
  },

  /**
   * Return outer product matrix uv^T.  Vectors u and v must have
   * the same length.
   *
   * NOTE: This functionality is duplicated in `outerProduct()`
   * from Functions.ts.  Since `outerProduct` has a more directly
   * interpretable name, we may wish to deprecate `vouter` and
   * move `outerProduct` into `Autodiff.ts` in a future release.
   */
  vouter: (u: ad.Num[], v: ad.Num[]): ad.Num[][] => {
    if (u.length !== v.length) {
      throw Error("vectors must have same length");
    }

    const result: ad.Num[][] = [];
    for (let i = 0; i < u.length; i++) {
      const row = v.map((e) => mul(u[i], e));
      result.push(row);
    }

    return result;
  },
};

export const fns = {
  /**
   * Return the penalty `max(x, 0)`.
   */
  toPenalty: (x: ad.Num): ad.Num => {
    return squared(max(x, 0));
  },

  /**
   * Return the center of a shape.
   */
  center: (props: any): ad.Num[] => {
    return props.center.contents;
  },
};

// ----- Autodiff

function* predsExpr(x: ad.Expr): Generator<ad.Expr, void, undefined> {
  if (typeof x === "number") return;
  switch (x.tag) {
    case "Var":
      return;
    case "Not":
    case "Unary":
      yield x.param;
      return;
    case "Binary":
    case "Comp":
    case "Logic": {
      yield x.left;
      yield x.right;
      return;
    }
    case "Ternary": {
      yield x.cond;
      yield x.then;
      yield x.els;
      return;
    }
    case "Nary": {
      yield* x.params;
      return;
    }
    case "PolyRoots": {
      yield* x.coeffs;
      return;
    }
    case "Index": {
      yield x.vec;
      return;
    }
  }
}

const gradUnary = (y: ad.Unary, dy: ad.Num): ad.Num => {
  const x = y.param;
  switch (y.unop) {
    case "neg":
      return neg(dy);
    case "squared":
      return mul(dy, mul(2, x));
    case "sqrt":
      // NOTE: Watch out for divide by zero in 1 / [2 sqrt(x)]
      return mul(dy, div(1 / 2, max(EPS_DENOM, y)));
    case "inverse":
      return mul(dy, neg(squared(y)));
    case "abs":
      return mul(dy, sign(x));
    case "acosh":
      return div(dy, mul(sqrt(sub(x, 1)), sqrt(add(x, 1))));
    case "acos":
      return div(dy, neg(sqrt(sub(1, squared(x)))));
    case "asin":
      return div(dy, sqrt(sub(1, squared(x))));
    case "asinh":
      return div(dy, sqrt(add(1, squared(x))));
    case "atan":
      return div(dy, add(1, squared(x)));
    case "atanh":
      return div(dy, sub(1, squared(x)));
    case "cbrt":
      return mul(dy, div(1 / 3, squared(x)));
    case "ceil":
    case "floor":
    case "round":
    case "sign":
    case "trunc":
      return 0;
    case "cos":
      return mul(dy, neg(sin(x)));
    case "cosh":
      return mul(dy, sinh(x));
    case "exp":
      return mul(dy, y);
    case "expm1":
      return mul(dy, add(y, 1));
    case "log":
      return div(dy, x);
    case "log2":
      return mul(dy, div(Math.LOG2E, x));
    case "log10":
      return mul(dy, div(Math.LOG10E, x));
    case "log1p":
      return div(dy, add(1, x));
    case "sin":
      return mul(dy, cos(x));
    case "sinh":
      return mul(dy, cosh(x));
    case "tan":
      return mul(dy, add(1, squared(y)));
    case "tanh":
      return mul(dy, sub(1, squared(y)));
  }
};

function* gradsBinary(z: ad.Binary, dz: ad.Num) {
  const { binop, left: x, right: y } = z;
  switch (binop) {
    case "+": {
      yield dz;
      yield dz;
      return;
    }
    case "*": {
      yield mul(dz, y);
      yield mul(dz, x);
      return;
    }
    case "-": {
      yield dz;
      yield neg(dz);
      return;
    }
    case "/": {
      const dx = div(dz, y);
      yield dx;
      yield mul(dx, neg(z));
      return;
    }
    case "max": {
      const cond = gt(x, y);
      yield ifCond(cond, dz, 0);
      yield ifCond(cond, 0, dz);
      return;
    }
    case "min": {
      const cond = lt(x, y);
      yield ifCond(cond, dz, 0);
      yield ifCond(cond, 0, dz);
      return;
    }
    case "atan2": {
      const dw = div(dz, add(squared(x), squared(y)));
      yield mul(dw, y);
      yield mul(dw, neg(x));
      return;
    }
    case "pow": {
      const dw = mul(dz, z);
      yield mul(dw, div(y, x));
      yield mul(dw, ln(x));
      return;
    }
  }
}

function* gradsNary(y: ad.Nary, dy: ad.Num) {
  for (const x of y.params) {
    switch (y.op) {
      case "addN":
        yield dy;
        continue;
      case "maxN":
        yield ifCond(lt(x, y), 0, dy);
        continue;
      case "minN":
        yield ifCond(gt(x, y), 0, dy);
        continue;
    }
  }
}

// https://www.skewray.com/articles/how-do-the-roots-of-a-polynomial-depend-on-the-coefficients
const gradsPolyRoots = (v: ad.PolyRoots, dv: ad.Num[]): ad.Num[] => {
  const n = v.coeffs.length;
  const derivCoeffs: ad.Num[] = v.coeffs.map((c, i) => mul(i, c));
  derivCoeffs.shift();
  // the polynomial is assumed monic, so `x.coeffs` doesn't include the
  // coefficient 1 on the highest-degree term
  derivCoeffs.push(n);

  const sensitivities: ad.Num[][] = v.coeffs.map((_, index) => {
    const t: ad.Num = { tag: "Index", index, vec: v }; // a root

    let power: ad.Num = 1;
    const powers: ad.Num[] = [power];
    for (let i = 1; i < n; i++) {
      power = mul(power, t);
      powers.push(power);
    }

    const minusDerivative = neg(
      addN(zip2(derivCoeffs, powers).map(([c, p]) => mul(c, p))),
    );

    // if the root is `NaN` then it doesn't contribute to the gradient
    const real = eq(t, t);
    return powers.map((p) => ifCond(real, div(p, minusDerivative), 0));
  });

  return v.coeffs.map((child, i) =>
    addN(sensitivities.map((row, j) => mul(dv[j], row[i]))),
  );
};

const singleton = (dx: ad.Num): ad.Nary => {
  return { tag: "Nary", op: "addN", params: [dx] };
};

const gradsGraph = (y: ad.Num, dy: ad.Num): Map<ad.Num, ad.Num> => {
  const grads = new Map<ad.Num, ad.Nary>();
  grads.set(y, singleton(dy));
  const get = (x: ad.Num): ad.Num => grads.get(x) ?? 0;
  const accum = (x: ad.Num, dx: ad.Num) => {
    const grad = grads.get(x);
    if (grad === undefined) grads.set(x, singleton(dx));
    else grad.params.push(dx);
  };
  const vecGrads = new Map<ad.Vec, ad.Num[]>();
  for (const x of topsort(predsExpr, [y]).reverse()) {
    if (typeof x === "number") continue;
    switch (x.tag) {
      case "Var":
      case "Not":
      case "Comp":
      case "Logic":
        continue;
      case "Unary":
        accum(x.param, gradUnary(x, get(x)));
        continue;
      case "Binary": {
        const [da, db] = gradsBinary(x, get(x));
        accum(x.left, da);
        accum(x.right, db);
        continue;
      }
      case "Ternary": {
        const dx = get(x);
        accum(x.then, ifCond(x.cond, dx, 0));
        accum(x.els, ifCond(x.cond, 0, dx));
        continue;
      }
      case "Nary": {
        let i = 0;
        for (const da of gradsNary(x, get(x))) {
          accum(x.params[i], da);
          i++;
        }
        continue;
      }
      case "PolyRoots": {
        let i = 0;
        for (const da of gradsPolyRoots(x, vecGrads.get(x) ?? [])) {
          accum(x.coeffs[i], da);
          i++;
        }
        continue;
      }
      case "Index": {
        const { vec: v, index: i } = x;
        let dv = vecGrads.get(v);
        if (dv === undefined) {
          dv = [];
          vecGrads.set(v, dv);
        }
        if (i in dv) throw Error("multiple accesses to same vector element");
        dv[i] = get(x);
        continue;
      }
    }
  }
  return grads;
};

// ----- Codegen

// Traverses the computational graph of ops obtained by interpreting the energy function, and generates WebAssembly code corresponding to just the ops

const importModule = "";
const importMemoryName = "";
const exportFunctionName = "";

type BuiltinType = "unary" | "binary" | "polyRoots";

const builtins = new Map<string, BuiltinType>([
  ["inverse", "unary"],

  ["acos", "unary"],
  ["acosh", "unary"],
  ["asin", "unary"],
  ["asinh", "unary"],
  ["atan", "unary"],
  ["atanh", "unary"],
  ["cbrt", "unary"],
  ["cos", "unary"],
  ["cosh", "unary"],
  ["exp", "unary"],
  ["expm1", "unary"],
  ["log", "unary"],
  ["log1p", "unary"],
  ["log10", "unary"],
  ["log2", "unary"],
  ["sign", "unary"],
  ["sin", "unary"],
  ["sinh", "unary"],
  ["tan", "unary"],
  ["tanh", "unary"],

  ["atan2", "binary"],
  ["pow", "binary"],

  ["polyRoots", "polyRoots"],
]);

const bytesI32 = Int32Array.BYTES_PER_ELEMENT;
const logAlignI32 = Math.log2(bytesI32);

const bytesF64 = Float64Array.BYTES_PER_ELEMENT;
const logAlignF64 = Math.log2(bytesF64);

interface Signature {
  param: { [name: string]: number };
  result: number[];
}

const funcTypes = {
  unary: { param: { x: wasm.TYPE.f64 }, result: [wasm.TYPE.f64] },
  binary: {
    param: { x: wasm.TYPE.f64, y: wasm.TYPE.f64 },
    result: [wasm.TYPE.f64],
  },
  polyRoots: {
    param: { pointer: wasm.TYPE.i32, size: wasm.TYPE.i32 },
    result: [],
  },
  addend: {
    param: {
      input: wasm.TYPE.i32,
      gradient: wasm.TYPE.i32,
      secondary: wasm.TYPE.i32,
      stackPointer: wasm.TYPE.i32,
    },
    result: [wasm.TYPE.f64],
  },
  sum: {
    param: {
      input: wasm.TYPE.i32,
      mask: wasm.TYPE.i32,
      gradient: wasm.TYPE.i32,
      secondary: wasm.TYPE.i32,
      stackPointer: wasm.TYPE.i32,
    },
    result: [wasm.TYPE.f64],
  },
};

const getTypeIndex = (kind: string): number =>
  Object.keys(funcTypes).indexOf(kind);

const getParamIndex = (sig: Signature, name: string): number =>
  Object.keys(sig.param).indexOf(name);

const builtindex = new Map([...builtins.keys()].map((name, i) => [name, i]));

const getBuiltindex = (name: string): number =>
  unwrap(builtindex.get(name), () => `unknown builtin: ${name}`);

const typeSection = (t: wasm.Target): void => {
  t.int(Object.keys(funcTypes).length);

  for (const { param, result } of Object.values(funcTypes)) {
    t.byte(wasm.TYPE.FUNCTION);
    t.int(Object.keys(param).length);
    for (const typ of Object.values(param)) t.byte(typ);
    t.int(result.length);
    for (const typ of result) t.byte(typ);
  }
};

const importSection = (t: wasm.Target): void => {
  const numImports = 1 + builtins.size;
  t.int(numImports);

  const minPages = 1;
  t.ascii(importModule);
  t.ascii(importMemoryName);
  t.byte(wasm.IMPORT.MEMORY);
  t.byte(wasm.LIMITS.NO_MAXIMUM);
  t.int(minPages);

  [...builtins.entries()].forEach(([, kind], i) => {
    t.ascii(importModule);
    t.ascii(i.toString(36));
    t.byte(wasm.IMPORT.FUNCTION);
    t.int(getTypeIndex(kind));
  });
};

const functionSection = (t: wasm.Target, numAddends: number): void => {
  t.int(numAddends + 1);
  for (let i = 0; i < numAddends; i++) t.int(getTypeIndex("addend"));
  t.int(getTypeIndex("sum"));
};

const exportSection = (t: wasm.Target, numAddends: number): void => {
  const numExports = 1;
  t.int(numExports);

  const funcIndex = builtins.size + numAddends;
  t.ascii(exportFunctionName);
  t.byte(wasm.EXPORT.FUNCTION);
  t.int(funcIndex);
};

const modulePrefix = (gradientFunctionSizes: number[]): wasm.Module => {
  const numSections = 5;
  const numAddends = gradientFunctionSizes.length - 1;

  const typeSectionCount = new wasm.Count();
  typeSection(typeSectionCount);
  const typeSectionSize = typeSectionCount.size;

  const importSectionCount = new wasm.Count();
  importSection(importSectionCount);
  const importSectionSize = importSectionCount.size;

  const functionSectionCount = new wasm.Count();
  functionSection(functionSectionCount, numAddends);
  const functionSectionSize = functionSectionCount.size;

  const exportSectionCount = new wasm.Count();
  exportSection(exportSectionCount, numAddends);
  const exportSectionSize = exportSectionCount.size;

  const codeSectionSize = gradientFunctionSizes
    .map((n) => wasm.intSize(n) + n)
    .reduce((a, b) => a + b, wasm.intSize(gradientFunctionSizes.length));

  const sumSectionSizes =
    numSections +
    wasm.intSize(typeSectionSize) +
    typeSectionSize +
    wasm.intSize(importSectionSize) +
    importSectionSize +
    wasm.intSize(functionSectionSize) +
    functionSectionSize +
    wasm.intSize(exportSectionSize) +
    exportSectionSize +
    wasm.intSize(codeSectionSize) +
    codeSectionSize;

  const mod = new wasm.Module(sumSectionSizes);

  mod.byte(wasm.SECTION.TYPE);
  mod.int(typeSectionSize);
  typeSection(mod);

  mod.byte(wasm.SECTION.IMPORT);
  mod.int(importSectionSize);
  importSection(mod);

  mod.byte(wasm.SECTION.FUNCTION);
  mod.int(functionSectionSize);
  functionSection(mod, numAddends);

  mod.byte(wasm.SECTION.EXPORT);
  mod.int(exportSectionSize);
  exportSection(mod, numAddends);

  mod.byte(wasm.SECTION.CODE);
  mod.int(codeSectionSize);
  mod.int(gradientFunctionSizes.length);

  return mod;
};

const compileUnary = (
  t: wasm.Target,
  { unop }: ad.Unary,
  param: number,
): void => {
  switch (unop) {
    case "squared": {
      t.byte(wasm.OP.local.get);
      t.int(param);

      t.byte(wasm.OP.local.get);
      t.int(param);

      t.byte(wasm.OP.f64.mul);

      return;
    }
    case "round": {
      t.byte(wasm.OP.local.get);
      t.int(param);

      t.byte(wasm.OP.f64.nearest);

      return;
    }
    case "neg":
    case "sqrt":
    case "abs":
    case "ceil":
    case "floor":
    case "trunc": {
      t.byte(wasm.OP.local.get);
      t.int(param);

      t.byte(wasm.OP.f64[unop]);

      return;
    }
    case "acosh":
    case "acos":
    case "asin":
    case "asinh":
    case "atan":
    case "atanh":
    case "cbrt":
    case "cos":
    case "cosh":
    case "exp":
    case "expm1":
    case "log":
    case "log2":
    case "log10":
    case "log1p":
    case "sin":
    case "sinh":
    case "tan":
    case "tanh":
    case "inverse":
    case "sign": {
      t.byte(wasm.OP.local.get);
      t.int(param);

      t.byte(wasm.OP.call);
      t.int(getBuiltindex(unop));

      return;
    }
  }
};

const binaryOps = {
  "+": wasm.OP.f64.add,
  "-": wasm.OP.f64.sub,
  "*": wasm.OP.f64.mul,
  "/": wasm.OP.f64.div,
  max: wasm.OP.f64.max,
  min: wasm.OP.f64.min,

  ">": wasm.OP.f64.gt,
  "<": wasm.OP.f64.lt,
  "===": wasm.OP.f64.eq,
  ">=": wasm.OP.f64.ge,
  "<=": wasm.OP.f64.le,

  "&&": wasm.OP.i32.and,
  "||": wasm.OP.i32.or,
  "!==": wasm.OP.i32.xor,
};

const compileBinary = (
  t: wasm.Target,
  { binop }: ad.Binary | ad.Comp | ad.Logic,
  left: number,
  right: number,
): void => {
  switch (binop) {
    case "+":
    case "*":
    case "-":
    case "/":
    case "max":
    case "min":
    case ">":
    case "<":
    case "===":
    case ">=":
    case "<=":
    case "&&":
    case "||":
    case "!==": {
      t.byte(wasm.OP.local.get);
      t.int(left);

      t.byte(wasm.OP.local.get);
      t.int(right);

      t.byte(binaryOps[binop]);

      return;
    }
    case "atan2":
    case "pow": {
      t.byte(wasm.OP.local.get);
      t.int(left);

      t.byte(wasm.OP.local.get);
      t.int(right);

      t.byte(wasm.OP.call);
      t.int(getBuiltindex(binop));

      return;
    }
  }
};

const nullaryVals = {
  addN: 0,
  maxN: -Infinity,
  minN: Infinity,
};

const naryOps = {
  addN: wasm.OP.f64.add,
  maxN: wasm.OP.f64.max,
  minN: wasm.OP.f64.min,
};

const compileNary = (
  t: wasm.Target,
  { op }: ad.Nary,
  params: number[],
): void => {
  if (params.length === 0) {
    // only spend bytes on an f64 constant when necessary
    t.byte(wasm.OP.f64.const);
    t.f64(nullaryVals[op]);
  } else {
    t.byte(wasm.OP.local.get);
    t.int(params[0]);

    for (const param of params.slice(1)) {
      t.byte(wasm.OP.local.get);
      t.int(param);

      t.byte(naryOps[op]);
    }
  }
};

const compileNode = (
  t: wasm.Target,
  get: (child: ad.Expr) => number,
  node: Exclude<ad.Expr, ad.Var>,
): void => {
  if (typeof node === "number") {
    t.byte(wasm.OP.f64.const);
    t.f64(node);

    return;
  }
  switch (node.tag) {
    case "Not": {
      const child = get(node.param);

      t.byte(wasm.OP.local.get);
      t.int(child);

      t.byte(wasm.OP.i32.eqz);

      return;
    }
    case "Unary": {
      const param = get(node.param);
      compileUnary(t, node, param);
      return;
    }
    case "Binary":
    case "Comp":
    case "Logic": {
      const left = get(node.left);
      const right = get(node.right);
      compileBinary(t, node, left, right);
      return;
    }
    case "Ternary": {
      const cond = get(node.cond);
      const then = get(node.then);
      const els = get(node.els);

      t.byte(wasm.OP.local.get);
      t.int(then);

      t.byte(wasm.OP.local.get);
      t.int(els);

      t.byte(wasm.OP.local.get);
      t.int(cond);

      t.byte(wasm.OP.select);

      return;
    }
    case "Nary": {
      compileNary(t, node, node.params.map(get));
      return;
    }
    case "PolyRoots": {
      node.coeffs.forEach((index, i) => {
        t.byte(wasm.OP.local.get);
        t.int(getParamIndex(funcTypes.addend, "stackPointer"));

        t.byte(wasm.OP.local.get);
        t.int(get(index));

        t.byte(wasm.OP.f64.store);
        t.int(logAlignF64);
        t.int(i * bytesF64);
      });

      t.byte(wasm.OP.local.get);
      t.int(getParamIndex(funcTypes.addend, "stackPointer"));

      t.byte(wasm.OP.i32.const);
      t.int(node.coeffs.length);

      t.byte(wasm.OP.call);
      t.int(getBuiltindex("polyRoots"));

      for (let i = 0; i < node.coeffs.length; i++) {
        t.byte(wasm.OP.local.get);
        t.int(getParamIndex(funcTypes.addend, "stackPointer"));

        t.byte(wasm.OP.f64.load);
        t.int(logAlignF64);
        t.int(i * bytesF64);
      }

      return;
    }
    case "Index": {
      const vec = get(node.vec);

      t.byte(wasm.OP.local.get);
      t.int(vec + node.index);

      return;
    }
  }
};

type Typename = "i32" | "f64";

const getLayout = (node: ad.Expr): { typename: Typename; count: number } => {
  if (typeof node === "number") return { typename: "f64", count: 1 };
  switch (node.tag) {
    case "Comp":
    case "Logic":
    case "Not": {
      return { typename: "i32", count: 1 };
    }
    case "Var":
    case "Unary":
    case "Binary":
    case "Ternary":
    case "Nary":
    case "Index": {
      return { typename: "f64", count: 1 };
    }
    case "PolyRoots": {
      return { typename: "f64", count: node.coeffs.length };
    }
  }
};

interface Local {
  typename: Typename;
  index: number;
}

interface Locals {
  counts: { i32: number; f64: number };
  indices: Map<ad.Expr, Local>;
}

const numAddendParams = Object.keys(funcTypes.addend.param).length;

<<<<<<< HEAD
const getIndex = (locals: Locals, node: ad.Expr): number => {
  const local = safe(locals.indices.get(node), "missing local");
=======
const getIndex = (locals: Locals, id: ad.Id): number => {
  const local = unwrap(
    locals.indices.get(id),
    () => `missing local for node ${id}`,
  );
>>>>>>> b8b18b34
  return (
    numAddendParams +
    (local.typename === "i32" ? 0 : locals.counts.i32) +
    local.index
  );
};

const compileGraph = (
  t: wasm.Target,
  inputs: Map<ad.Var, number>,
  grads: Map<ad.Var, ad.Num>,
  nodes: ad.Expr[],
): void => {
  const counts = { i32: 0, f64: 0 };
  const indices = new Map<ad.Expr, Local>();
  for (const node of nodes) {
    const { typename, count } = getLayout(node);
    indices.set(node, { typename, index: counts[typename] });
    counts[typename] += count;
  }
  const locals = { counts, indices };

  const numLocalDecls = Object.keys(counts).length;
  t.int(numLocalDecls);

  t.int(counts.i32);
  t.byte(wasm.TYPE.i32);

  t.int(counts.f64);
  t.byte(wasm.TYPE.f64);

  for (const [node, key] of inputs) {
    t.byte(wasm.OP.local.get);
    t.int(getParamIndex(funcTypes.addend, "input"));

    t.byte(wasm.OP.f64.load);
    t.int(logAlignF64);
    t.int(key * bytesF64);

    t.byte(wasm.OP.local.set);
    t.int(getIndex(locals, node));
  }

  for (const node of nodes) {
    // we already generated code for the inputs
    if (typeof node === "number" || node.tag !== "Var") {
      compileNode(t, (child) => getIndex(locals, child), node);

      const index = getIndex(locals, node);
      for (let i = getLayout(node).count - 1; i >= 0; i--) {
        t.byte(wasm.OP.local.set);
        t.int(index + i);
      }
    }
  }

<<<<<<< HEAD
  for (const [x, grad] of grads) {
    const i = safe(inputs.get(x), "input not found");
=======
  for (const [x, id] of gradient) {
    const i = getInputKey(
      graph,
      unwrap(nodes.get(x), () => "input not found"),
    );
>>>>>>> b8b18b34

    t.byte(wasm.OP.local.get);
    t.int(getParamIndex(funcTypes.addend, "gradient"));

    t.byte(wasm.OP.local.get);
    t.int(getParamIndex(funcTypes.addend, "gradient"));

    t.byte(wasm.OP.f64.load);
    t.int(logAlignF64);
    t.int(i * bytesF64);

    t.byte(wasm.OP.local.get);
    t.int(getIndex(locals, grad));

    t.byte(wasm.OP.f64.add);

    t.byte(wasm.OP.f64.store);
    t.int(logAlignF64);
    t.int(i * bytesF64);
  }

  secondary.forEach((id, i) => {
    t.byte(wasm.OP.local.get);
    t.int(getParamIndex(funcTypes.addend, "secondary"));

    t.byte(wasm.OP.local.get);
    t.int(getIndex(locals, id));

    t.byte(wasm.OP.f64.store);
    t.int(logAlignF64);
    t.int(i * bytesF64);
  });

  t.byte(wasm.OP.local.get);
  t.int(getIndex(locals, primary));

  t.byte(wasm.END);
};

// assume the gradient and secondary outputs are already initialized to zero
// before this code is run
const compileSum = (t: wasm.Target, numAddends: number): void => {
  const numLocals = 0;
  t.int(numLocals);

  t.byte(wasm.OP.f64.const);
  t.f64(0);

  for (let i = 0; i < numAddends; i++) {
    t.byte(wasm.OP.local.get);
    t.int(getParamIndex(funcTypes.sum, "mask"));

    t.byte(wasm.OP.i32.load);
    t.int(logAlignI32);
    t.int(i * bytesI32);

    t.byte(wasm.OP.if);
    t.int(getTypeIndex("unary"));

    t.byte(wasm.OP.local.get);
    t.int(getParamIndex(funcTypes.sum, "input"));

    t.byte(wasm.OP.local.get);
    t.int(getParamIndex(funcTypes.sum, "gradient"));

    t.byte(wasm.OP.local.get);
    t.int(getParamIndex(funcTypes.sum, "secondary"));

    t.byte(wasm.OP.local.get);
    t.int(getParamIndex(funcTypes.sum, "stackPointer"));

    t.byte(wasm.OP.call);
    t.int(builtins.size + i);

    t.byte(wasm.OP.f64.add);

    t.byte(wasm.END);
  }

  t.byte(wasm.END);
};

const genBytes = (graphs: ad.Graph[]): Uint8Array => {
  const secondaryKeys = new Map<number, number>();
  for (const { secondary } of graphs) {
    // `forEach` ignores holes
    secondary.forEach((id, i) => {
      secondaryKeys.set(i, (secondaryKeys.get(i) ?? 0) + 1);
    });
  }
  for (const [k, n] of secondaryKeys) {
    if (n > 1) throw Error(`secondary output ${k} is present in ${n} graphs`);
  }

  const sizes = graphs.map((g) => {
    const count = new wasm.Count();
    compileGraph(count, g);
    return count.size;
  });
  const mainCount = new wasm.Count();
  compileSum(mainCount, graphs.length);

  const mod = modulePrefix([...sizes, mainCount.size]);
  for (const [g, size] of zip2(graphs, sizes)) {
    mod.int(size);
    compileGraph(mod, g);
  }
  mod.int(mainCount.size);
  compileSum(mod, graphs.length);

  if (mod.count.size !== mod.bytes.length)
    throw Error(
      `allocated ${mod.bytes.length} bytes but used ${mod.count.size}`,
    );
  return mod.bytes;
};

interface Metadata {
  numInputs: number;
  numSecondary: number;

  offsetInputs: number;
  offsetMask: number;
  offsetGradient: number;
  offsetSecondary: number;
  offsetStack: number;

  memory: WebAssembly.Memory;

  arrInputs: Float64Array;
  arrMask: Int32Array;
  arrGrad: Float64Array;
  arrSecondary: Float64Array;
}

const makeMeta = (graphs: ad.Graph[]): Metadata => {
  const offsetInputs = 0;
  const numInputs = Math.max(
    0,
    ...graphs.flatMap(({ graph }) =>
      getInputNodes(graph).map(({ label: { key } }) => key + 1),
    ),
  );

  const offsetMask = offsetInputs + numInputs * bytesF64;

  const offsetGradient = offsetMask + Math.ceil(graphs.length / 2) * bytesF64;

  const offsetSecondary = offsetGradient + numInputs * bytesF64;
  const numSecondary = Math.max(0, ...graphs.map((g) => g.secondary.length));

  const offsetStack = offsetSecondary + numSecondary * bytesF64;

  // each WebAssembly memory page is 64 KiB, and we add one more for the stack
  const memory = new WebAssembly.Memory({
    initial: Math.ceil(offsetStack / (64 * 1024)) + 1,
  });
  const { buffer } = memory;

  return {
    numInputs,
    numSecondary,

    offsetInputs,
    offsetMask,
    offsetGradient,
    offsetSecondary,
    offsetStack,

    memory,

    arrInputs: new Float64Array(buffer, offsetInputs, numInputs),
    arrMask: new Int32Array(buffer, offsetMask, graphs.length),
    arrGrad: new Float64Array(buffer, offsetGradient, numInputs),
    arrSecondary: new Float64Array(buffer, offsetSecondary, numSecondary),
  };
};

/**
 * Replaces the contents of `v` with the roots of the monic polynomial whose
 * degree is the length of the vector and whose coefficient with a given degree
 * is the element of the vector at that index. Any root with a nonzero imaginary
 * component is replaced with `NaN`.
 */
export const polyRootsImpl = (v: Float64Array): void => {
  const n = v.length;
  // https://en.wikipedia.org/wiki/Companion_matrix
  const m = Matrix.zeros(n, n);
  for (let i = 0; i + 1 < n; i++) {
    m.set(i + 1, i, 1);
    m.set(i, n - 1, -v[i]);
  }
  m.set(n - 1, n - 1, -v[n - 1]);

  // the characteristic polynomial of the companion matrix is equal to the
  // original polynomial, so by finding the eigenvalues of the companion matrix,
  // we get the roots of its characteristic polynomial and thus of the original
  // polynomial
  const r = new EigenvalueDecomposition(m);
  for (let i = 0; i < n; i++) {
    // as mentioned in the `polyRoots` docstring in `engine/AutodiffFunctions`,
    // we discard any non-real root and replace with `NaN`
    v[i] = r.imaginaryEigenvalues[i] === 0 ? r.realEigenvalues[i] : NaN;
  }
};

const makeImports = (memory: WebAssembly.Memory): WebAssembly.Imports => ({
  [importModule]: {
    [importMemoryName]: memory,
    ...Object.fromEntries(
      [...builtins.keys()].map((name, i) => [
        i.toString(36),
        {
          inverse: (x: number): number => 1 / x,

          acos: Math.acos,
          acosh: Math.acosh,
          asin: Math.asin,
          asinh: Math.asinh,
          atan: Math.atan,
          atanh: Math.atanh,
          cbrt: Math.cbrt,
          cos: Math.cos,
          cosh: Math.cosh,
          exp: Math.exp,
          expm1: Math.expm1,
          log: Math.log,
          log1p: Math.log1p,
          log10: Math.log10,
          log2: Math.log2,
          sign: Math.sign,
          sin: Math.sin,
          sinh: Math.sinh,
          tan: Math.tan,
          tanh: Math.tanh,

          atan2: Math.atan2,
          pow: Math.pow,

          polyRoots: (p: number, n: number): void => {
            polyRootsImpl(new Float64Array(memory.buffer, p, n));
          },
        }[name],
      ]),
    ),
  },
});

const getExport = (
  meta: Metadata,
  instance: WebAssembly.Instance,
): (() => number) => {
  // we generated a WebAssembly function which exports a function that takes in
  // integers representing pointers to the various arrays it deals with
  const f = instance.exports[exportFunctionName] as (
    input: number,
    mask: number,
    gradient: number,
    secondary: number,
    stackPointer: number,
  ) => number;
  return () =>
    f(
      meta.offsetInputs,
      meta.offsetMask,
      meta.offsetGradient,
      meta.offsetSecondary,
      meta.offsetStack,
    );
};

const makeCompiled = (
  graphs: ad.Graph[],
  meta: Metadata,
  instance: WebAssembly.Instance,
): ad.Compiled => {
  const indices = new Map<ad.Var, number>();
  for (const { graph, nodes } of graphs) {
    for (const [x, id] of nodes) {
      if (typeof x !== "number" && x.tag === "Var") {
        const prev = indices.get(x);
        const key = getInputKey(graph, id);
        if (prev !== undefined && prev !== key)
          throw Error(`input with multiple keys: ${prev} and ${key}`);
        indices.set(x, key);
      }
    }
  }

  const f = getExport(meta, instance);
  // we wrap our Wasm function in a JavaScript function which instead thinks in
  // terms of arrays, using the `meta` data to translate between the two
  return (
    inputs: (x: ad.Var) => number,
    mask?: boolean[],
  ): ad.Outputs<number> => {
    for (const [x, i] of indices) meta.arrInputs[i] = inputs(x);
    for (let i = 0; i < graphs.length; i++)
      meta.arrMask[i] = mask !== undefined && i in mask && !mask[i] ? 0 : 1;
    meta.arrGrad.fill(0);
    meta.arrSecondary.fill(0);
    const primary = f();
    const gradient = new Map<ad.Var, number>();
    for (const [x, i] of indices) gradient.set(x, meta.arrGrad[i]);
    return {
      gradient,
      primary,
      secondary: Array.from(meta.arrSecondary),
    };
  };
};

/** Generate an energy function from the current state (using `ad.Num`s only) */
export const genGradient = async (
  inputs: ad.Var[],
  objectives: ad.Num[],
  constraints: ad.Num[],
): Promise<ad.Gradient> => {
  const n = inputs.length;

  // This changes with the EP round, gets bigger to weight the constraints.
  // Therefore it's marked as an input to the generated objective function,
  // which can be partially applied with the ep weight. But its initial `val`
  // gets compiled away, so we just set it to zero here.
  const lambda = variable(0);

  const indices = new Map(inputs.map((x, i) => [x, i]));
  indices.set(lambda, n);
  const getKey = (x: ad.Var): number =>
    unwrap(indices.get(x), () => "missing input");

  const objs = objectives.map((x, i) => {
    const secondary = [];
    secondary[i] = x;
    return makeGraph({ primary: x, secondary }, getKey);
  });
  const constrs = constraints.map((x, i) => {
    const secondary = [];
    secondary[objectives.length + i] = x;
    return makeGraph(
      { primary: mul(lambda, fns.toPenalty(x)), secondary },
      getKey,
    );
  });

  const graphs = [...objs, ...constrs];
  const meta = makeMeta(graphs);
  const instance = await WebAssembly.instantiate(
    await WebAssembly.compile(genBytes(graphs)),
    makeImports(meta.memory),
  );
  const f = getExport(meta, instance);

  return (
    { inputMask, objMask, constrMask }: ad.Masks,
    inputs: Float64Array,
    weight: number,
    grad: Float64Array,
  ): ad.OptOutputs => {
    if (inputMask.length !== n)
      throw Error(
        `expected ${n} inputs, got input mask with length ${inputMask.length}`,
      );
    if (objMask.length !== objectives.length)
      throw Error(
        `expected ${objectives.length} objectives, got objective mask with length ${objMask.length}`,
      );
    if (constrMask.length !== constraints.length)
      throw Error(
        `expected ${constraints.length} constraints, got constraint mask with length ${constrMask.length}`,
      );
    if (inputs.length !== n)
      throw Error(`expected ${n} inputs, got ${inputs.length}`);
    if (grad.length !== n)
      throw Error(
        `expected ${n} inputs, got gradient with length ${grad.length}`,
      );

    // the computation graph might not use all the inputs, so we truncate the
    // inputs we're given, to avoid a `RangeError`
    meta.arrInputs.set(inputs.subarray(0, meta.numInputs));
    meta.arrInputs[n] = weight;
    for (let j = 0; j < objectives.length; j++)
      meta.arrMask[j] = objMask[j] ? 1 : 0;
    for (let k = 0; k < constraints.length; k++)
      meta.arrMask[objectives.length + k] = constrMask[k] ? 1 : 0;
    meta.arrGrad.fill(0);
    meta.arrSecondary.fill(0);
    const phi = f();
    for (let i = 0; i < n; i++)
      grad[i] = i < meta.numInputs && !inputMask[i] ? 0 : meta.arrGrad[i];
    return {
      phi,
      objectives: Array.from(meta.arrSecondary.subarray(0, objectives.length)),
      constraints: Array.from(meta.arrSecondary.subarray(objectives.length)),
    };
  };
};

const isConverged = (params: Params): boolean =>
  params.optStatus === "EPConverged";

export const problem = async ({
  objective,
  constraints,
}: ad.Description): Promise<ad.Problem> => {
  // `vars` keep track of all the inputs across all constraints and objective, and the weight
  const vars = new Map<ad.Var, number>();
  // add in the weight
  const lambda = variable(0);
  // make the comp graphs for obj and constrs
  const getKey = (x: ad.Var): number => {
    if (x === lambda) return 0;
    let i = vars.get(x);
    if (i === undefined) {
      i = vars.size + 1;
      vars.set(x, i);
    }
    return i;
  };
  const obj = primaryGraph(objective ?? 0, getKey);
  const constrs = (constraints ?? []).map((x) =>
    primaryGraph(mul(lambda, fns.toPenalty(x)), getKey),
  );
  const graphs = [obj, ...constrs];
  const meta = makeMeta(graphs);
  const instance = await WebAssembly.instantiate(
    await WebAssembly.compile(genBytes(graphs)),
    makeImports(meta.memory),
  );
  const f = getExport(meta, instance);
  const n = vars.size;

  return {
    start: (conf) => {
      const vals = conf.vals ?? ((x: ad.Var) => x.val);
      const freeze = conf.freeze ?? (() => false);
      const mask: boolean[] = [];
      const init: number[] = [];
      // populate inputs with initial values from `vals`
      for (const [x, i] of vars) {
        mask[i - 1] = !freeze(x);
        init[i - 1] = vals(x); // skip the weight input
      }
      const wrap = (xs: number[], params: Params): ad.Run => {
        const unfrozen = new Map<ad.Var, number>();
        // give back the optimized values
        for (const [x, i] of vars) if (!freeze(x)) unfrozen.set(x, xs[i - 1]);
        return {
          converged: isConverged(params),
          vals: unfrozen,
          run: ({ until }) => {
            // allocate a new array to store inputs
            const arr = new Float64Array(xs);
            let stop = false;
            let after = params;
            // ESLint complains that `stop` is always falsy, but it's wrong
            while (!(stop || isConverged(after))) {
              after = stepUntil(
                (
                  inputs: Float64Array /*read-only*/,
                  weight: number,
                  grad: Float64Array /*write-only*/,
                ): number => {
                  if (inputs.length !== n)
                    throw Error(`expected ${n} inputs, got ${inputs.length}`);
                  if (grad.length !== n)
                    throw Error(
                      `expected ${n} inputs, got gradient with length ${grad.length}`,
                    );
                  meta.arrInputs.set(inputs.subarray(0, n), 1);
                  // the first input is the weight
                  meta.arrInputs[0] = weight;
                  // we don't use addend masks, so they are set to 1
                  meta.arrMask.fill(1);
                  meta.arrGrad.fill(0);
                  meta.arrSecondary.fill(0);
                  const phi = f();
                  for (let i = 0; i < n; i++)
                    grad[i] =
                      i < meta.numInputs && !mask[i] ? 0 : meta.arrGrad[i + 1];
                  return phi;
                },
                arr,
                after,
                () => {
                  if (until) stop = until();
                  return stop;
                },
              );
            }
            return wrap(Array.from(arr), after);
          },
        };
      };
      return wrap(init, start(n));
    },
  };
};

export const compile = async (
  xs: ad.Num[],
): Promise<(inputs: (x: ad.Var) => number) => number[]> => {
  const indices = new Map<ad.Var, number>();
  const graph = secondaryGraph(xs, (x: ad.Var): number => {
    let i = indices.get(x);
    if (i === undefined) {
      i = indices.size;
      indices.set(x, i);
    }
    return i;
  });
  const graphs = [graph];
  const meta = makeMeta(graphs);
  meta.arrMask[0] = 1; // only one graph, always run it
  const instance = await WebAssembly.instantiate(
    await WebAssembly.compile(genBytes(graphs)),
    makeImports(meta.memory),
  );
  const f = getExport(meta, instance);
  return (inputs: (x: ad.Var) => number): number[] => {
    for (const [x, i] of indices) meta.arrInputs[i] = inputs(x);
    f();
    return Array.from(meta.arrSecondary);
  };
};

export const compileSync = (
  xs: ad.Num[],
): ((inputs: (x: ad.Var) => number) => number[]) => {
  const indices = new Map<ad.Var, number>();
  const graph = secondaryGraph(xs, (x: ad.Var): number => {
    let i = indices.get(x);
    if (i === undefined) {
      i = indices.size;
      indices.set(x, i);
    }
    return i;
  });
  const graphs = [graph];
  const meta = makeMeta(graphs);
  meta.arrMask[0] = 1; // only one graph, always run it
  const instance = new WebAssembly.Instance(
    new WebAssembly.Module(genBytes(graphs)),
    makeImports(meta.memory),
  );
  const f = getExport(meta, instance);
  return (inputs: (x: ad.Var) => number): number[] => {
    for (const [x, i] of indices) meta.arrInputs[i] = inputs(x);
    f();
    return Array.from(meta.arrSecondary);
  };
};<|MERGE_RESOLUTION|>--- conflicted
+++ resolved
@@ -2,12 +2,7 @@
 import _ from "lodash";
 import { EigenvalueDecomposition, Matrix } from "ml-matrix";
 import * as ad from "../types/ad.js";
-<<<<<<< HEAD
-import { safe, topsort, zip2 } from "../utils/Util.js";
-=======
-import Graph from "../utils/Graph.js";
-import { unwrap, zip2 } from "../utils/Util.js";
->>>>>>> b8b18b34
+import { topsort, unwrap, zip2 } from "../utils/Util.js";
 import * as wasm from "../utils/Wasm.js";
 import {
   absVal,
@@ -45,540 +40,6 @@
 
 export const variable = (val: number): ad.Var => ({ tag: "Var", val });
 
-<<<<<<< HEAD
-=======
-// most `ad.Num`s are already `ad.Node`s, but this function returns a new object
-// with all the children removed
-const makeNode = (getKey: (x: ad.Var) => number, x: ad.Expr): ad.Node => {
-  if (typeof x === "number") {
-    return { tag: "Const", val: x };
-  }
-  const { tag } = x;
-  switch (tag) {
-    case "Var": {
-      return { tag, key: getKey(x) };
-    }
-    case "Not": {
-      return { tag };
-    }
-    case "Unary": {
-      const { unop } = x;
-      return { tag, unop };
-    }
-    case "Binary": {
-      const { binop } = x;
-      return { tag, binop };
-    }
-    case "Comp": {
-      const { binop } = x;
-      return { tag, binop };
-    }
-    case "Logic": {
-      const { binop } = x;
-      return { tag, binop };
-    }
-    case "Ternary": {
-      return { tag };
-    }
-    case "Nary": {
-      const { op } = x;
-      return { tag, op };
-    }
-    case "PolyRoots": {
-      const { degree } = x;
-      return { tag, degree };
-    }
-    case "Index": {
-      const { index } = x;
-      return { tag, index };
-    }
-  }
-};
-
-const unarySensitivity = (z: ad.Unary): ad.Num => {
-  const { unop, param: v } = z;
-  switch (unop) {
-    case "neg": {
-      return -1;
-    }
-    case "squared": {
-      return mul(2, v);
-    }
-    case "sqrt": {
-      // NOTE: Watch out for divide by zero in 1 / [2 sqrt(x)]
-      return div(1 / 2, max(EPS_DENOM, z));
-    }
-    case "inverse": {
-      return neg(squared(z));
-    }
-    case "abs": {
-      return sign(v);
-    }
-    case "acosh": {
-      return inverse(mul(sqrt(sub(v, 1)), sqrt(add(v, 1))));
-    }
-    case "acos": {
-      return neg(inverse(sqrt(sub(1, squared(v)))));
-    }
-    case "asin": {
-      return inverse(sqrt(sub(1, squared(v))));
-    }
-    case "asinh": {
-      return inverse(sqrt(add(1, squared(v))));
-    }
-    case "atan": {
-      return inverse(add(1, squared(v)));
-    }
-    case "atanh": {
-      return inverse(sub(1, squared(v)));
-    }
-    case "cbrt": {
-      return div(1 / 3, squared(z));
-    }
-    case "ceil":
-    case "floor":
-    case "round":
-    case "sign":
-    case "trunc": {
-      return 0;
-    }
-    case "cos": {
-      return neg(sin(v));
-    }
-    case "cosh": {
-      return sinh(v);
-    }
-    case "exp": {
-      return z;
-    }
-    case "expm1": {
-      return exp(v);
-    }
-    case "log": {
-      return inverse(v);
-    }
-    case "log2": {
-      return div(Math.LOG2E, v);
-    }
-    case "log10": {
-      return div(Math.LOG10E, v);
-    }
-    case "log1p": {
-      return inverse(add(1, v));
-    }
-    case "sin": {
-      return cos(v);
-    }
-    case "sinh": {
-      return cosh(v);
-    }
-    case "tan": {
-      return squared(inverse(cos(v)));
-    }
-    case "tanh": {
-      return squared(inverse(cosh(v)));
-    }
-  }
-};
-
-const binarySensitivities = (z: ad.Binary): { left: ad.Num; right: ad.Num } => {
-  const { binop, left: v, right: w } = z;
-  switch (binop) {
-    case "+": {
-      return { left: 1, right: 1 };
-    }
-    case "*": {
-      return { left: w, right: v };
-    }
-    case "-": {
-      return { left: 1, right: -1 };
-    }
-    case "/": {
-      return { left: inverse(w), right: neg(div(z, w)) };
-    }
-    case "max": {
-      const cond = gt(v, w);
-      return { left: ifCond(cond, 1, 0), right: ifCond(cond, 0, 1) };
-    }
-    case "min": {
-      const cond = lt(v, w);
-      return { left: ifCond(cond, 1, 0), right: ifCond(cond, 0, 1) };
-    }
-    case "atan2": {
-      const y = v;
-      const x = w;
-      const denom = add(squared(x), squared(y));
-      return { left: div(x, denom), right: div(neg(y), denom) };
-    }
-    case "pow": {
-      return { left: mul(pow(v, sub(w, 1)), w), right: mul(z, ln(v)) };
-    }
-  }
-};
-
-interface Child {
-  child: ad.Expr;
-  sensitivity: ad.Num[][]; // rows for parent, columns for child
-}
-
-// note that this function constructs the sensitivities even when we don't need
-// them, such as for nodes in secondary outputs or the gradient
-const children = (x: ad.Expr): Child[] => {
-  if (typeof x === "number") {
-    return [];
-  }
-  switch (x.tag) {
-    case "Var": {
-      return [];
-    }
-    case "Not": {
-      return [{ child: x.param, sensitivity: [] }];
-    }
-    case "Unary": {
-      return [{ child: x.param, sensitivity: [[unarySensitivity(x)]] }];
-    }
-    case "Binary": {
-      const { left, right } = binarySensitivities(x);
-      return [
-        { child: x.left, sensitivity: [[left]] },
-        { child: x.right, sensitivity: [[right]] },
-      ];
-    }
-    case "Comp":
-    case "Logic": {
-      return [
-        { child: x.left, sensitivity: [] },
-        { child: x.right, sensitivity: [] },
-      ];
-    }
-    case "Ternary": {
-      return [
-        { child: x.cond, sensitivity: [[]] },
-        { child: x.then, sensitivity: [[ifCond(x.cond, 1, 0)]] },
-        { child: x.els, sensitivity: [[ifCond(x.cond, 0, 1)]] },
-      ];
-    }
-    case "Nary": {
-      return x.params.map((child) => {
-        switch (x.op) {
-          case "addN": {
-            return { child, sensitivity: [[1]] };
-          }
-          case "maxN": {
-            return { child, sensitivity: [[ifCond(lt(child, x), 0, 1)]] };
-          }
-          case "minN": {
-            return { child, sensitivity: [[ifCond(gt(child, x), 0, 1)]] };
-          }
-        }
-      });
-    }
-    case "PolyRoots": {
-      // https://www.skewray.com/articles/how-do-the-roots-of-a-polynomial-depend-on-the-coefficients
-
-      const n = x.coeffs.length;
-      const derivCoeffs: ad.Num[] = x.coeffs.map((c, i) => mul(i, c));
-      derivCoeffs.shift();
-      // the polynomial is assumed monic, so `x.coeffs` doesn't include the
-      // coefficient 1 on the highest-degree term
-      derivCoeffs.push(n);
-
-      const sensitivities: ad.Num[][] = x.coeffs.map((_, index) => {
-        const t: ad.Num = { tag: "Index", index, vec: x }; // a root
-
-        let power: ad.Num = 1;
-        const powers: ad.Num[] = [power];
-        for (let i = 1; i < n; i++) {
-          power = mul(power, t);
-          powers.push(power);
-        }
-
-        const minusDerivative = neg(
-          addN(zip2(derivCoeffs, powers).map(([c, p]) => mul(c, p))),
-        );
-
-        // if the root is `NaN` then it doesn't contribute to the gradient
-        const real = eq(t, t);
-        return powers.map((p) => ifCond(real, div(p, minusDerivative), 0));
-      });
-
-      return x.coeffs.map((child, i) => ({
-        child,
-        sensitivity: sensitivities.map((row) => [row[i]]),
-      }));
-    }
-    case "Index": {
-      // this node doesn't know how many elements are in `vec`, so here we just
-      // leave everything else undefined, to be treated as zeroes later
-      const row = [];
-      row[x.index] = 1;
-      return [{ child: x.vec, sensitivity: [row] }];
-    }
-  }
-};
-
-const getInputNodes = (
-  graph: ad.Graph["graph"],
-): { id: ad.Id; label: ad.InputNode }[] => {
-  const inputs = [];
-  // every input must be a source
-  for (const id of graph.sources()) {
-    const label: ad.Node = graph.node(id);
-    // other non-const sources include n-ary nodes with an empty params array
-    if (label.tag === "Var") {
-      inputs.push({ id, label });
-    }
-  }
-  return inputs;
-};
-
-const getInputKey = (graph: ad.Graph["graph"], id: ad.Id): number => {
-  const node = graph.node(id);
-  if (node.tag !== "Var")
-    throw Error(`expected node ${id} to be input, got ${JSON.stringify(node)}`);
-  return node.key;
-};
-
-/**
- * Construct an explicit graph from a primary output and array of secondary
- * outputs. All out-edges relevant to computing the gradient can be considered
- * totally ordered, first by the node the edge points to (where the nodes are
- * numbered by doing a breadth-first search from the primary output using the
- * `children` function) and then by the name of the edge (again according to the
- * order given by the `children` function). The partial derivatives contributing
- * to any given gradient node are added up according to that total order.
- *
- * If present, the `getKey` function should return a unique index for each
- * input. If absent, indices will be assigned via breadth-first search order.
- */
-export const makeGraph = (
-  outputs: Omit<ad.Outputs<ad.Num>, "gradient">,
-  getKey?: (x: ad.Var) => number,
-): ad.Graph => {
-  const graph = new Graph<ad.Id, ad.Node, ad.Edge>();
-  const nodes = new Map<ad.Expr, ad.Id>();
-
-  // we use this queue to essentially do a breadth-first search by following
-  // `ad.Expr` child pointers; it gets reused a few times because we add nodes
-  // in multiple stages
-  const queue = new Queue<ad.Expr>();
-  // at each stage, we need to add the edges after adding all the nodes, because
-  // when we first look at a node and its in-edges, its children are not
-  // guaranteed to exist in the graph yet, so we fill this queue during the
-  // node-adding part and then go through it during the edge-adding part,
-  // leaving it empty in preparation for the next stage; so the first element of
-  // every tuple in this queue stores information about the edge and child, the
-  // second element is the index of the edge with respect to the parent, and the
-  // third element of the tuple is the parent
-  const edges = new Queue<[Child, ad.Edge, ad.Expr]>();
-
-  // only call setNode in this one place, ensuring that we always use indexToID
-  const newNode = (node: ad.Node): ad.Id => {
-    const id = graph.nodeCount();
-    graph.setNode(id, node);
-    return id;
-  };
-
-  let numInputs = 0; // only used if `getKey === undefined`
-
-  // ensure that x is represented in the graph we're building, and if it wasn't
-  // already there, enqueue its children and in-edges (so queue and edges,
-  // respectively, should both be emptied after calling this)
-  const addNode = (x: ad.Expr): ad.Id => {
-    let name = nodes.get(x);
-    if (name === undefined) {
-      name = newNode(makeNode(getKey ?? (() => numInputs++), x));
-      nodes.set(x, name);
-      children(x).forEach((edge, index) => {
-        edges.enqueue([edge, index, x]);
-        queue.enqueue(edge.child);
-      });
-    }
-    return name;
-  };
-
-  const addEdge = (
-    child: ad.Expr,
-    parent: ad.Expr,
-    e: ad.Edge,
-  ): [ad.Id, ad.Id] => {
-    const i = unwrap(nodes.get(child), () => "missing child");
-    const j = unwrap(nodes.get(parent), () => "missing parent");
-    graph.setEdge({ i, j, e });
-    return [i, j];
-  };
-
-  // add all the nodes subtended by the primary output; we do these first, in a
-  // separate stage, because these are the only nodes for which we actually need
-  // to use the sensitivities of their in-edges, and then after we add the
-  // edges, we need to get a topological sort of just these nodes
-  const primary = addNode(outputs.primary);
-  while (!queue.isEmpty()) {
-    addNode(queue.dequeue());
-  }
-
-  // we need to keep track of these sensitivities so we can add them as nodes
-  // right after this, but we also need to know which edge each came from for
-  // when we construct the gradient nodes later; note that this simple string
-  // concatenation doesn't cause any problems, because no stringified Edge
-  // contains an underscore, and every Id starts with an underscore, so it's
-  // essentially just three components separated by underscores
-  const sensitivities = new Map<`${ad.Edge}_${ad.Id}_${ad.Id}`, ad.Num[][]>();
-  while (!edges.isEmpty()) {
-    const [{ child, sensitivity }, index, parent] = edges.dequeue();
-    const [v, w] = addEdge(child, parent, index);
-    sensitivities.set(`${index}_${v}_${w}`, sensitivity);
-  }
-  // we can use this reverse topological sort later when we construct all the
-  // gradient nodes, because it ensures that the gradients of a node's parents
-  // are always available before the node itself; note that we need to compute
-  // this right now, because we're just about to add the sensitivity nodes to
-  // the graph, and we don't want to try to compute the gradients of those
-  // sensitivities
-  const primaryNodes = [...graph.topsort()].reverse();
-
-  for (const matrix of sensitivities.values()) {
-    // `forEach` ignores holes
-    matrix.forEach((row) => {
-      row.forEach(addNode);
-    });
-  }
-  while (!queue.isEmpty()) {
-    addNode(queue.dequeue());
-  }
-  while (!edges.isEmpty()) {
-    const [{ child }, index, parent] = edges.dequeue();
-    addEdge(child, parent, index);
-  }
-
-  // map from each primary node ID to the IDs of its gradient nodes
-  const gradNodes = new Map<ad.Id, ad.Id[]>();
-  for (const id of primaryNodes) {
-    if (id === primary) {
-      // use addNode instead of newNode in case there's already a 1 in the graph
-      gradNodes.set(id, [addNode(1)]);
-      continue;
-    }
-
-    // our node needs to have some number of gradient nodes, depending on its
-    // type, so we assemble an array of the addends for each gradient node; we
-    // don't need to know the length of this array ahead of time, because
-    // JavaScript allows holes in arrays, so instead of actually looking at the
-    // node to see what type it is, we just accumulate into whatever slots are
-    // mentioned by the sensitivities of our out-edges, and let all else be zero
-    const grad: ad.Id[][] = [];
-
-    // control the order in which partial derivatives are added
-    const edges = [...graph.outEdges(id)].sort((a, b) =>
-      a.j === b.j ? a.e - b.e : a.j - b.j,
-    );
-
-    // we call graph.setEdge in this loop, so it may seem like it would be
-    // possible for those edges to get incorrectly included as addends in other
-    // gradient nodes; however, that is not the case, because none of those
-    // edges appear in our sensitivities map
-    for (const { j: w, e } of edges) {
-      const matrix = sensitivities.get(`${e}_${id}_${w}`);
-      if (matrix !== undefined) {
-        // `forEach` ignores holes
-        matrix.forEach((row, i) => {
-          row.forEach((x, j) => {
-            const sensitivityID = unwrap(
-              nodes.get(x),
-              () => "missing sensitivity",
-            );
-            const parentGradIDs = unwrap(
-              gradNodes.get(w),
-              () => `missing parent grad for node ${w}`,
-            );
-            if (i in parentGradIDs) {
-              const parentGradID = parentGradIDs[i];
-
-              const addendID = newNode({ tag: "Binary", binop: "*" });
-              graph.setEdge({ i: sensitivityID, j: addendID, e: 0 });
-              graph.setEdge({ i: parentGradID, j: addendID, e: 1 });
-              if (!(j in grad)) {
-                grad[j] = [];
-              }
-              grad[j].push(addendID);
-            }
-          });
-        });
-      }
-    }
-
-    gradNodes.set(
-      id,
-      // `map` skips holes but also preserves indices
-      grad.map((addends) => {
-        if (addends.length === 0) {
-          // instead of newNode, in case there's already a 0 in the graph
-          return addNode(0);
-        } else {
-          const gradID = newNode({ tag: "Nary", op: "addN" });
-          addends.forEach((addendID, i) => {
-            graph.setEdge({ i: addendID, j: gradID, e: i });
-          });
-          return gradID;
-        }
-      }),
-    );
-  }
-
-  // we get the IDs for the input gradients before adding all the secondary
-  // nodes, because some of the inputs may only be reachable from the secondary
-  // outputs instead of the primary output; really, the gradients for all those
-  // inputs are just zero, so the caller needs to substitute zero whenever the
-  // gradient is missing a key
-  const gradient = new Map<ad.Var, ad.Id>();
-  for (const [x, id] of nodes) {
-    if (typeof x !== "number" && x.tag === "Var")
-      gradient.set(
-        x,
-        unwrap(gradNodes.get(id), () => `missing gradient for node ${id}`)[0],
-      );
-  }
-
-  // easiest case: final stage, just add all the nodes and edges for the
-  // secondary outputs
-  const secondary = outputs.secondary.map(addNode);
-  while (!queue.isEmpty()) {
-    addNode(queue.dequeue());
-  }
-  while (!edges.isEmpty()) {
-    const [{ child }, index, parent] = edges.dequeue();
-    addEdge(child, parent, index);
-  }
-
-  return { graph, nodes, gradient, primary, secondary };
-};
-
-/**
- * Construct a graph with a primary output but no secondary outputs.
- */
-export const primaryGraph = (
-  output: ad.Num,
-  getKey?: (x: ad.Var) => number,
-): ad.Graph => makeGraph({ primary: output, secondary: [] }, getKey);
-
-/**
- * Construct a graph from an array of only secondary outputs, for which we don't
- * care about the gradient. The primary output is just the constant 1.
- */
-export const secondaryGraph = (
-  outputs: ad.Num[],
-  getKey?: (x: ad.Var) => number,
-): ad.Graph =>
-  // use 1 because makeGraph always constructs a constant gradient node 1 for
-  // the primary output, and so if that's already present in the graph then we
-  // have one fewer node total
-  makeGraph({ primary: 1, secondary: outputs }, getKey);
-
-// ------------ Meta / debug ops
-
-// ----------------- Other ops
-
->>>>>>> b8b18b34
 /**
  * Some vector operations that can be used on `ad.Num`.
  */
@@ -1861,16 +1322,8 @@
 
 const numAddendParams = Object.keys(funcTypes.addend.param).length;
 
-<<<<<<< HEAD
 const getIndex = (locals: Locals, node: ad.Expr): number => {
-  const local = safe(locals.indices.get(node), "missing local");
-=======
-const getIndex = (locals: Locals, id: ad.Id): number => {
-  const local = unwrap(
-    locals.indices.get(id),
-    () => `missing local for node ${id}`,
-  );
->>>>>>> b8b18b34
+  const local = unwrap(locals.indices.get(node), () => "missing local");
   return (
     numAddendParams +
     (local.typename === "i32" ? 0 : locals.counts.i32) +
@@ -1927,16 +1380,8 @@
     }
   }
 
-<<<<<<< HEAD
   for (const [x, grad] of grads) {
-    const i = safe(inputs.get(x), "input not found");
-=======
-  for (const [x, id] of gradient) {
-    const i = getInputKey(
-      graph,
-      unwrap(nodes.get(x), () => "input not found"),
-    );
->>>>>>> b8b18b34
+    const i = unwrap(inputs.get(x), () => "input not found");
 
     t.byte(wasm.OP.local.get);
     t.int(getParamIndex(funcTypes.addend, "gradient"));
