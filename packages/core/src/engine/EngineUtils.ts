--- conflicted
+++ resolved
@@ -541,7 +541,6 @@
             path,
           });
         }
-<<<<<<< HEAD
 
         properties[prop.value] = expr;
         return trans;
@@ -550,16 +549,6 @@
       }
     }
 
-=======
-
-        properties[prop.value] = expr;
-        return trans;
-      } else {
-        throw Error("unexpected tag");
-      }
-    }
-
->>>>>>> 3aa475b6
     // TODO(error): deal with override for accesspaths? I don't know if you can currently write something like `override A.shape.center[0] = 5.` in Style
     case "AccessPath": {
       const [innerPath, indices] = [path.path, path.indices];
@@ -812,7 +801,6 @@
           return fieldExpr.contents;
       }
     }
-<<<<<<< HEAD
 
     case "PropertyPath": {
       [name, field, prop] = [
@@ -869,61 +857,6 @@
         } else {
           return { tag: "InvalidAccessPathError", path };
         }
-=======
-
-    case "PropertyPath": {
-      [name, field, prop] = [
-        path.name.contents.value,
-        path.field.value,
-        path.property.value,
-      ];
-
-      const fieldsP = trans.trMap[name];
-      if (!fieldsP) {
-        return { tag: "NonexistentNameError", name: path.name.contents, path };
-      }
-
-      // Type cast to FGPI and get the properties
-      const gpi = fieldsP[field];
-
-      if (!gpi) {
-        return { tag: "NonexistentGPIError", gpi: path.field, path };
-      }
-
-      switch (gpi.tag) {
-        case "FExpr": {
-          return { tag: "ExpectedGPIGotFieldError", field: path.field, path };
-        }
-        case "FGPI": {
-          const [, propDict] = gpi.contents;
-          const propRes = propDict[prop];
-          if (!propRes) {
-            return {
-              tag: "NonexistentPropertyError",
-              property: path.property,
-              path,
-            };
-          }
-          return propRes;
-        }
-      }
-    }
-
-    case "AccessPath": {
-      // Have to look up AccessPaths first, since they make a recursive call, and are not invalid paths themselves
-      const res = findExpr(trans, path.path);
-      const i = exprToNumber(path.indices[0]); // COMBAK VECTORS: Currently only supports 1D vectors
-
-      if (res.tag === "OptEval") {
-        const res2: Expr = res.contents;
-
-        if (res2.tag === "Vector") {
-          const inner: Expr = res2.contents[i];
-          return { tag: "OptEval", contents: inner };
-        } else {
-          return { tag: "InvalidAccessPathError", path };
-        }
->>>>>>> 3aa475b6
       } else if (res.tag === "Done") {
         if (res.contents.tag === "VectorV") {
           const inner: VarAD = res.contents.contents[i];
