// Utils that are unrelated to the engine, but autodiff/opt/etc only

import { Circle } from "../shapes/Circle.js";
import { Ellipse } from "../shapes/Ellipse.js";
import { Equation } from "../shapes/Equation.js";
import { Group } from "../shapes/Group.js";
import { Image } from "../shapes/Image.js";
import { Line } from "../shapes/Line.js";
import { Path as PathShape } from "../shapes/Path.js";
import { Polygon } from "../shapes/Polygon.js";
import { Polyline } from "../shapes/Polyline.js";
import { Rectangle } from "../shapes/Rectangle.js";
import { Shape } from "../shapes/Shapes.js";
import { Text } from "../shapes/Text.js";
import * as ad from "../types/ad.js";
import {
  A,
  ASTNode,
  ConcreteNode,
  Identifier,
  NodeType,
  SourceLoc,
} from "../types/ast.js";
import { StyleError } from "../types/errors.js";
import {
  Arrow,
  CanPassthrough,
  Center,
  Corner,
  Fill,
  Named,
  Poly,
  Rect,
  Rotate,
  Scale,
  String as StringProps,
  Stroke,
} from "../types/shapes.js";
import { ShapeFn } from "../types/state.js";
import { Expr, Path } from "../types/style.js";
import {
  ClipData,
  ClipDataV,
  Color,
  ColorV,
  FloatV,
  LListV,
  ListV,
  MatrixV,
  PathCmd,
  PathDataV,
  PtListV,
  ShapeListV,
  SubPath,
  TupV,
  Value,
  VectorV,
} from "../types/value.js";
<<<<<<< HEAD
import { safe } from "../utils/Util.js";
import { compile } from "./Autodiff.js";
=======
import { unwrap } from "../utils/Util.js";
import { genCode, secondaryGraph } from "./Autodiff.js";
>>>>>>> b8b18b34

// TODO: Is there a way to write these mapping/conversion functions with less boilerplate?

// For wrapping temp Style errors until figuring out how they should be categorized
export const wrapErr = (s: string): StyleError => {
  return {
    tag: "GenericStyleError",
    messages: [s],
  };
};

// TODO(errors): should these kinds of errors be caught by block statics rather than failing at runtime?
export const runtimeValueTypeError = (
  path: Path<A>,
  expectedType: string,
  actualType: string,
): StyleError => {
  return {
    tag: "RuntimeValueTypeError",
    path,
    expectedType,
    actualType,
  };
};
// Generic utils for mapping over values
export function mapTuple<T, S>(f: (arg: T) => S, t: T[]): S[] {
  return t.map((tup) => {
    return f(tup);
  });
}
export function mapTupNested<T, S>(f: (arg: T) => S, t: T[][]): S[][] {
  return t.map((tup) => {
    return mapTuple(f, tup);
  });
}

// Mapping over values

function mapFloat<T, S>(f: (arg: T) => S, v: FloatV<T>): FloatV<S> {
  return {
    tag: "FloatV",
    contents: f(v.contents),
  };
}

function mapPtList<T, S>(f: (arg: T) => S, v: PtListV<T>): PtListV<S> {
  return {
    tag: "PtListV",
    contents: mapTupNested(f, v.contents),
  };
}

function mapList<T, S>(f: (arg: T) => S, v: ListV<T>): ListV<S> {
  return {
    tag: "ListV",
    contents: v.contents.map(f),
  };
}

function mapVector<T, S>(f: (arg: T) => S, v: VectorV<T>): VectorV<S> {
  return {
    tag: "VectorV",
    contents: v.contents.map(f),
  };
}

function mapTup<T, S>(f: (arg: T) => S, v: TupV<T>): TupV<S> {
  return {
    tag: "TupV",
    contents: mapTuple(f, v.contents),
  };
}

function mapLList<T, S>(f: (arg: T) => S, v: LListV<T>): LListV<S> {
  return {
    tag: "LListV",
    contents: v.contents.map((e) => e.map(f)),
  };
}

function mapMatrix<T, S>(f: (arg: T) => S, v: MatrixV<T>): MatrixV<S> {
  return {
    tag: "MatrixV",
    contents: v.contents.map((e) => e.map(f)),
  };
}

// convert all `ad.Num`s to numbers for use in Shape def
function mapPathData<T, S>(f: (arg: T) => S, v: PathDataV<T>): PathDataV<S> {
  return {
    tag: "PathDataV",
    contents: v.contents.map((pathCmd: PathCmd<T>) => {
      return {
        cmd: pathCmd.cmd,
        contents: pathCmd.contents.map((subCmd: SubPath<T>): SubPath<S> => {
          return {
            tag: subCmd.tag,
            contents: mapTuple(f, subCmd.contents),
          };
        }),
      };
    }),
  };
}

function mapColorInner<T, S>(f: (arg: T) => S, v: Color<T>): Color<S> {
  switch (v.tag) {
    case "RGBA":
      return { tag: v.tag, contents: mapTuple(f, v.contents) };
    case "HSVA":
      return { tag: v.tag, contents: mapTuple(f, v.contents) };
    case "NONE":
      return { tag: v.tag };
  }
}

function mapColor<T, S>(f: (arg: T) => S, v: ColorV<T>): ColorV<S> {
  return {
    tag: "ColorV",
    contents: mapColorInner(f, v.contents),
  };
}

function mapShape<T, S>(f: (arg: T) => S, v: Shape<T>): Shape<S> {
  switch (v.shapeType) {
    case "Circle":
      return mapCircle(f, v);
    case "Ellipse":
      return mapEllipse(f, v);
    case "Equation":
      return mapEquation(f, v);
    case "Image":
      return mapImage(f, v);
    case "Line":
      return mapLine(f, v);
    case "Path":
      return mapPath(f, v);
    case "Polygon":
      return mapPolygon(f, v);
    case "Polyline":
      return mapPolyline(f, v);
    case "Rectangle":
      return mapRectangle(f, v);
    case "Text":
      return mapText(f, v);
    case "Group":
      return mapGroup(f, v);
  }
}

function mapShapeList<T, S>(f: (arg: T) => S, v: ShapeListV<T>): ShapeListV<S> {
  return {
    tag: "ShapeListV",
    contents: v.contents.map((shape) => {
      return mapShape(f, shape);
    }),
  };
}

function mapClipData<T, S>(f: (arg: T) => S, v: ClipDataV<T>): ClipDataV<S> {
  return {
    tag: "ClipDataV",
    contents: mapClipDataInner(f, v.contents),
  };
}

function mapClipDataInner<T, S>(f: (arg: T) => S, v: ClipData<T>): ClipData<S> {
  if (v.tag === "NoClip") {
    return { tag: "NoClip" };
  } else {
    const mapped = mapShape(f, v.contents);
    if (mapped.shapeType === "Group") {
      throw new Error("Got a Group shape in mapClipDataInner");
    }
    return { tag: "Clip", contents: mapped };
  }
}

const mapCircle = <T, S>(f: (arg: T) => S, v: Circle<T>): Circle<S> => {
  return {
    ...v,
    ...mapNamed(f, v),
    ...mapStroke(f, v),
    ...mapFill(f, v),
    ...mapCenter(f, v),
    r: mapFloat(f, v.r),
    passthrough: mapPassthrough(f, v.passthrough),
  };
};

const mapEllipse = <T, S>(f: (arg: T) => S, v: Ellipse<T>): Ellipse<S> => {
  return {
    ...v,
    ...mapNamed(f, v),
    ...mapStroke(f, v),
    ...mapFill(f, v),
    ...mapCenter(f, v),
    rx: mapFloat(f, v.rx),
    ry: mapFloat(f, v.ry),
    passthrough: mapPassthrough(f, v.passthrough),
  };
};

const mapEquation = <T, S>(f: (arg: T) => S, v: Equation<T>): Equation<S> => {
  return {
    ...v,
    ...mapNamed(f, v),
    ...mapFill(f, v),
    ...mapCenter(f, v),
    ...mapRect(f, v),
    ...mapRotate(f, v),
    ...mapString(f, v),
    ascent: mapFloat(f, v.ascent),
    descent: mapFloat(f, v.descent),
    passthrough: mapPassthrough(f, v.passthrough),
  };
};

const mapGroup = <T, S>(f: (arg: T) => S, v: Group<T>): Group<S> => {
  return {
    ...v,
    ...mapNamed(f, v),
    shapes: mapShapeList(f, v.shapes),
    clipPath: mapClipData(f, v.clipPath),
    passthrough: mapPassthrough(f, v.passthrough),
  };
};

const mapImage = <T, S>(f: (arg: T) => S, v: Image<T>): Image<S> => {
  return {
    ...v,
    ...mapNamed(f, v),
    ...mapCenter(f, v),
    ...mapRect(f, v),
    ...mapRotate(f, v),
    href: v.href,
    passthrough: mapPassthrough(f, v.passthrough),
  };
};

const mapLine = <T, S>(f: (arg: T) => S, v: Line<T>): Line<S> => {
  return {
    ...v,
    ...mapNamed(f, v),
    ...mapStroke(f, v),
    ...mapFill(f, v),
    ...mapArrow(f, v),
    start: mapVector(f, v.start),
    end: mapVector(f, v.end),
    strokeLinecap: v.strokeLinecap,
    passthrough: mapPassthrough(f, v.passthrough),
  };
};

const mapPath = <T, S>(f: (arg: T) => S, v: PathShape<T>): PathShape<S> => {
  return {
    ...v,
    ...mapNamed(f, v),
    ...mapStroke(f, v),
    ...mapFill(f, v),
    ...mapArrow(f, v),
    d: mapPathData(f, v.d),
    passthrough: mapPassthrough(f, v.passthrough),
  };
};

const mapPolygon = <T, S>(f: (arg: T) => S, v: Polygon<T>): Polygon<S> => {
  return {
    ...v,
    ...mapNamed(f, v),
    ...mapStroke(f, v),
    ...mapFill(f, v),
    ...mapScale(f, v),
    ...mapPoly(f, v),
    passthrough: mapPassthrough(f, v.passthrough),
  };
};

const mapPolyline = <T, S>(f: (arg: T) => S, v: Polyline<T>): Polyline<S> => {
  return {
    ...v,
    ...mapNamed(f, v),
    ...mapStroke(f, v),
    ...mapFill(f, v),
    ...mapScale(f, v),
    ...mapPoly(f, v),
    passthrough: mapPassthrough(f, v.passthrough),
  };
};

const mapRectangle = <T, S>(
  f: (arg: T) => S,
  v: Rectangle<T>,
): Rectangle<S> => {
  return {
    ...v,
    ...mapNamed(f, v),
    ...mapStroke(f, v),
    ...mapFill(f, v),
    ...mapCenter(f, v),
    ...mapRotate(f, v),
    ...mapRect(f, v),
    ...mapCorner(f, v),
    passthrough: mapPassthrough(f, v.passthrough),
  };
};

const mapText = <T, S>(f: (arg: T) => S, v: Text<T>): Text<S> => {
  return {
    ...v,
    ...mapNamed(f, v),
    ...mapStroke(f, v),
    ...mapFill(f, v),
    ...mapCenter(f, v),
    ...mapRotate(f, v),
    ...mapRect(f, v),
    ...mapString(f, v),
    ascent: mapFloat(f, v.ascent),
    descent: mapFloat(f, v.descent),
    passthrough: mapPassthrough(f, v.passthrough),
  };
};

const mapPassthrough = <T, S>(
  f: (arg: T) => S,
  v: Map<string, CanPassthrough<T>>,
): Map<string, CanPassthrough<S>> => {
  const vMapped = new Map<string, CanPassthrough<S>>();
  for (const [key, value] of v.entries()) {
    if (value.tag === "StrV") {
      vMapped.set(key, value);
    } else {
      vMapped.set(key, mapFloat(f, value));
    }
  }
  return vMapped;
};

const mapNamed = <T, S>(f: (arg: T) => S, v: Named<T>): Named<S> => {
  // Cannot use "spread" operator since `v` might have more things than just Named.
  return { name: v.name, ensureOnCanvas: v.ensureOnCanvas };
};

const mapStroke = <T, S>(f: (arg: T) => S, v: Stroke<T>): Stroke<S> => {
  return {
    strokeStyle: v.strokeStyle,
    strokeDasharray: v.strokeDasharray,
    strokeWidth: mapFloat(f, v.strokeWidth),
    strokeColor: mapColor(f, v.strokeColor),
  };
};

const mapFill = <T, S>(f: (arg: T) => S, v: Fill<T>): Fill<S> => {
  return { fillColor: mapColor(f, v.fillColor) };
};

const mapCenter = <T, S>(f: (arg: T) => S, v: Center<T>): Center<S> => {
  return { center: mapVector(f, v.center) };
};

const mapRect = <T, S>(f: (arg: T) => S, v: Rect<T>): Rect<S> => {
  return { width: mapFloat(f, v.width), height: mapFloat(f, v.height) };
};

const mapArrow = <T, S>(f: (arg: T) => S, v: Arrow<T>): Arrow<S> => {
  return {
    startArrowhead: v.startArrowhead,
    endArrowhead: v.endArrowhead,
    flipStartArrowhead: v.flipStartArrowhead,
    startArrowheadSize: mapFloat(f, v.startArrowheadSize),
    endArrowheadSize: mapFloat(f, v.endArrowheadSize),
  };
};

const mapCorner = <T, S>(f: (arg: T) => S, v: Corner<T>): Corner<S> => {
  return { cornerRadius: mapFloat(f, v.cornerRadius) };
};

const mapRotate = <T, S>(f: (arg: T) => S, v: Rotate<T>): Rotate<S> => {
  return { rotation: mapFloat(f, v.rotation) };
};

const mapScale = <T, S>(f: (arg: T) => S, v: Scale<T>): Scale<S> => {
  return { scale: mapFloat(f, v.scale) };
};

const mapPoly = <T, S>(f: (arg: T) => S, v: Poly<T>): Poly<S> => {
  return { points: mapPtList(f, v.points) };
};

const mapString = <T, S>(
  f: (arg: T) => S,
  v: StringProps<T>,
): StringProps<S> => {
  return { string: v.string, fontSize: v.fontSize };
};

// Utils for converting types of values

// Expects `f` to be a function between numeric types (e.g. number -> ad.Num, ad.Num -> number, AD var -> ad.Num ...)
// Coerces any non-numeric types
export function mapValueNumeric<T, S>(f: (arg: T) => S, v: Value<T>): Value<S> {
  switch (v.tag) {
    case "FloatV":
      return mapFloat(f, v);
    case "PtListV":
      return mapPtList(f, v);
    case "ListV":
      return mapList(f, v);
    case "VectorV":
      return mapVector(f, v);
    case "MatrixV":
      return mapMatrix(f, v);
    case "TupV":
      return mapTup(f, v);
    case "LListV":
      return mapLList(f, v);
    case "ColorV":
      return mapColor(f, v);
    case "PathDataV":
      return mapPathData(f, v);
    case "ShapeListV":
      return mapShapeList(f, v);
    case "ClipDataV":
      return mapClipData(f, v);
    // non-numeric Value types
    case "BoolV":
    case "StrV":
      return v;
  }
}

export const compileCompGraph = (
  inputs: ad.Var[],
  shapes: Shape<ad.Num>[],
): ShapeFn => {
  const indices = new Map(inputs.map((x, i) => [x, i]));
  const vars: ad.Num[] = [];
  for (const s of shapes) {
    // a bit weird since it feels somewhat wasteful to reconstruct the new
    // shape, but this reduces some code duplication since this way we don't
    // have to write a separate function to collect all the `ad.Num`s
    mapShape((x) => {
      vars.push(x);
    }, s);
  }
  const m = new Map(vars.map((x, i) => [x, i]));
  const evalFn = compile(vars);
  return (xs: number[]): Shape<number>[] => {
<<<<<<< HEAD
    const numbers = evalFn((x) => xs[safe(indices.get(x), "input not found")]);
    return shapes.map((s: Shape<ad.Num>) =>
      mapShape((x) => numbers[safe(m.get(x), "missing output")], s),
=======
    const numbers = evalFn(
      (x) => xs[unwrap(indices.get(x), () => "input not found")],
    ).secondary;
    const m = new Map(compGraph.secondary.map((id, i) => [id, numbers[i]]));
    return shapes.map((s: Shape<ad.Num>) =>
      mapShape((x) => {
        const id = unwrap(compGraph.nodes.get(x), () => "missing node");
        return unwrap(m.get(id), () => `missing output for node ${id}`);
      }, s),
>>>>>>> b8b18b34
    );
  };
};

//#region translation operations

export const dummySourceLoc = (): SourceLoc => {
  return { line: -1, col: -1 };
};

export const isConcrete = (node: ASTNode<A>): node is ConcreteNode =>
  node.nodeType === "Substance" ||
  node.nodeType === "Style" ||
  node.nodeType === "Domain";

// COMBAK: Make fake identifier from string (e.g. if we don't have a source loc, make fake source loc)
export const dummyIdentifier = (
  name: string,
  nodeType: NodeType,
): Identifier<A> => {
  return {
    nodeType,
    type: "value",
    value: name,
    tag: "Identifier",
  };
};

//#endregion

export const exprToNumber = (e: Expr<A>): number => {
  if (e.tag === "Fix") {
    return e.contents;
  }
  throw Error("expecting expr to be number");
};<|MERGE_RESOLUTION|>--- conflicted
+++ resolved
@@ -56,13 +56,8 @@
   Value,
   VectorV,
 } from "../types/value.js";
-<<<<<<< HEAD
-import { safe } from "../utils/Util.js";
+import { unwrap } from "../utils/Util.js";
 import { compile } from "./Autodiff.js";
-=======
-import { unwrap } from "../utils/Util.js";
-import { genCode, secondaryGraph } from "./Autodiff.js";
->>>>>>> b8b18b34
 
 // TODO: Is there a way to write these mapping/conversion functions with less boilerplate?
 
@@ -512,21 +507,11 @@
   const m = new Map(vars.map((x, i) => [x, i]));
   const evalFn = compile(vars);
   return (xs: number[]): Shape<number>[] => {
-<<<<<<< HEAD
-    const numbers = evalFn((x) => xs[safe(indices.get(x), "input not found")]);
-    return shapes.map((s: Shape<ad.Num>) =>
-      mapShape((x) => numbers[safe(m.get(x), "missing output")], s),
-=======
     const numbers = evalFn(
       (x) => xs[unwrap(indices.get(x), () => "input not found")],
-    ).secondary;
-    const m = new Map(compGraph.secondary.map((id, i) => [id, numbers[i]]));
+    );
     return shapes.map((s: Shape<ad.Num>) =>
-      mapShape((x) => {
-        const id = unwrap(compGraph.nodes.get(x), () => "missing node");
-        return unwrap(m.get(id), () => `missing output for node ${id}`);
-      }, s),
->>>>>>> b8b18b34
+      mapShape((x) => numbers[unwrap(m.get(x), () => "missing output")], s),
     );
   };
 };
