import Frames from "./Frames";
import ShapeView from "./ShapeView";
import Mod from "./Mod";
import Errors from "inspector/views/Errors";
import Opt from "./Opt";
<<<<<<< HEAD
import CompGraph from "./CompGraph";
=======
import Settings from "./Settings";
>>>>>>> 50bd5598
const viewMap = {
  frames: Frames,
  errors: Errors,
  // logs: LogView,
  shapes: ShapeView,
  mod: Mod,
  opt: Opt,
<<<<<<< HEAD
  compGraph: CompGraph
=======
  settings: Settings
>>>>>>> 50bd5598
};
export default viewMap;<|MERGE_RESOLUTION|>--- conflicted
+++ resolved
@@ -3,11 +3,8 @@
 import Mod from "./Mod";
 import Errors from "inspector/views/Errors";
 import Opt from "./Opt";
-<<<<<<< HEAD
 import CompGraph from "./CompGraph";
-=======
 import Settings from "./Settings";
->>>>>>> 50bd5598
 const viewMap = {
   frames: Frames,
   errors: Errors,
@@ -15,10 +12,7 @@
   shapes: ShapeView,
   mod: Mod,
   opt: Opt,
-<<<<<<< HEAD
-  compGraph: CompGraph
-=======
+  compGraph: CompGraph,
   settings: Settings
->>>>>>> 50bd5598
 };
 export default viewMap;