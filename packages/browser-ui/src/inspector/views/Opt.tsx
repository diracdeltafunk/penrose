--- conflicted
+++ resolved
@@ -4,11 +4,8 @@
 import { zipWith } from "lodash";
 import DataTable from "react-data-table-component";
 
-<<<<<<< HEAD
-=======
 export const EPS = 10e-3;
 
->>>>>>> ab9eee98
 const Opt: React.FC<IViewProps> = ({ frame, history }: IViewProps) => {
   if (!frame) {
     return (
@@ -17,12 +14,8 @@
       </div>
     );
   }
-<<<<<<< HEAD
 
-  const constrInfos = zip(
-=======
   const constrInfos = zipWith(
->>>>>>> ab9eee98
     frame.constrFns.map(prettyPrintFn),
     evalFns(frame.constrFns, frame),
     (name, fnEvaled) => {
