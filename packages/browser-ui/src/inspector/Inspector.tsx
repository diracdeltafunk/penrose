--- conflicted
+++ resolved
@@ -26,11 +26,9 @@
   public readonly state = {
     // connectionLog: [],
     selectedFrame: -1,
-<<<<<<< HEAD
-    selectedView: 0
-=======
+    // selectedView: 0
+    // TODO: What should be the selectedView (for performance reasons)?
     selectedView: "frames",
->>>>>>> fec0dd9c
   };
   // public appendToConnectionLog = (status: ConnectionStatus | string) =>
   // this.setState({ connectionLog: [...this.state.connectionLog, status] });
