/* eslint-disable @typescript-eslint/no-misused-promises */
import {
  RenderStatic,
  RenderInteractive,
  PenroseState,
  stateConverged,
  stepState,
  resample,
  compileTrio,
  prepareState,
  stateInitial,
  stepUntilConvergence,
  showError,
  PenroseError,
  putNullspaceBasisVectorsInState,
} from "@penrose/core";

import { isEqual } from "lodash";

/**
 * (browser-only) Downloads any given exported SVG to the user's computer
 * @param svg
 * @param title the filename
 */
export const DownloadSVG = (
  svg: SVGSVGElement,
  title = "illustration"
): void => {
  const blob = new Blob([svg.outerHTML], {
    type: "image/svg+xml;charset=utf-8",
  });
  const url = URL.createObjectURL(blob);
  const downloadLink = document.createElement("a");
  downloadLink.href = url;
  downloadLink.download = `${title}.svg`;
  document.body.appendChild(downloadLink);
  downloadLink.click();
  document.body.removeChild(downloadLink);
};

import Inspector from "inspector/Inspector";
import * as React from "react";
import SplitPane from "react-split-pane";
import ButtonBar from "ui/ButtonBar";
import { FileSocket, FileSocketResult } from "ui/FileSocket";

const LOCALSTORAGE_SETTINGS = "browser-ui-settings-penrose";

export interface ISettings {
  showInspector: boolean;
  autostep: boolean;
  autoStepSize: number;
}

interface ICanvasState {
  data: PenroseState | undefined; // NOTE: if the backend is not connected, data will be undefined, TODO: rename this field
  error: PenroseError | null;
  processedInitial: boolean;
  penroseVersion: string;
  history: PenroseState[];
  files: FileSocketResult | null;
  connected: boolean;
  settings: ISettings;
}

const socketAddress = "ws://localhost:9160";
class App extends React.Component<any, ICanvasState> {
  public readonly state: ICanvasState = {
    data: undefined,
    error: null,
    history: [],
    processedInitial: false, // TODO: clarify the semantics of this flag
    penroseVersion: "",
    files: null,
    connected: false,
    settings: {
      autostep: false,
      showInspector: true,
      autoStepSize: 10000,
    },
  };
  public readonly buttons = React.createRef<ButtonBar>();
  public readonly canvasRef = React.createRef<HTMLDivElement>();

  // same as onCanvasState but doesn't alter timeline or involve optimization
  public modCanvas = async (canvasState: PenroseState) => {
    await new Promise((r) => setTimeout(r, 1));

    this.setState({
      data: canvasState,
      processedInitial: true,
    });
    this.renderCanvas(canvasState);
  };
  // TODO: reset history on resample/got stuff
  public onCanvasState = async (canvasState: PenroseState) => {
    // HACK: this will enable the "animation" that we normally expect
    await new Promise((r) => setTimeout(r, 1));

    this.setState({
      data: canvasState,
      history: [...this.state.history, canvasState],
      processedInitial: true,
      error: null,
    });
    this.renderCanvas(canvasState);
    const { settings } = this.state;
    if (settings.autostep && !stateConverged(canvasState)) {
      await this.stepUntilConvergence();
    }
  };
  public downloadSVG = (): void => {
    DownloadSVG(RenderStatic(this.state.data));
  };
  public downloadPDF = (): void => {
    console.error("PDF download not implemented");
  };
  public downloadState = (): void => {
    const state = this.state.data;
    if (state) {
      const params = {
        ...state.params,
        energyGraph: {},
        xsVars: [],
        constrWeightNode: undefined,
        epWeightNode: undefined,
        graphs: undefined,
      };
      const content = JSON.stringify({ ...state, params });
      const blob = new Blob([content], {
        type: "text/json",
      });
      const url = URL.createObjectURL(blob);
      const downloadLink = document.createElement("a");
      downloadLink.href = url;
      downloadLink.download = `state.json`;
      document.body.appendChild(downloadLink);
      downloadLink.click();
      document.body.removeChild(downloadLink);
    } else {
      console.warn(
        "Warning: cannot download the state because state is currently empty."
      );
    }
  };
  public setSettings = (settings: ISettings) => {
    this.setState({ settings });
    localStorage.setItem(LOCALSTORAGE_SETTINGS, JSON.stringify(settings));
  };
  public autoStepToggle = async () => {
    const newSettings = {
      ...this.state.settings,
      autostep: !this.state.settings.autostep,
    };
    this.setState({
      settings: newSettings,
    });
    localStorage.setItem(LOCALSTORAGE_SETTINGS, JSON.stringify(newSettings));
    if (newSettings.autostep) {
      await this.stepUntilConvergence();
    }
  };

  public step = (): void => {
    try {
      const stepped = stepState(this.state.data, 1);
      void this.onCanvasState(stepped);
    } catch (e) {
      const error: PenroseError = {
        errorType: "RuntimeError",
        tag: "RuntimeError",
        message: `Runtime error encountered: '${e}' Check console for more information.`,
      };

      const errorWrapper = { error, data: undefined };
      this.setState(errorWrapper);
      throw e;
    }
  };

  public stepUntilConvergence = (): void => {
    const stepped = stepUntilConvergence(
      this.state.data,
      this.state.settings.autoStepSize
    );
<<<<<<< HEAD
    stepped.params.nullspaceVectors = undefined;
    void this.onCanvasState(stepped);
    // const addedNspace = putNullspaceBasisVectorsInState(stepped)
    // void this.onCanvasState(addedNspace);
  };

  public putNullspaceBasisVectorsInState = (): void => {
    if (this.state.data.params.optStatus !== "EPConverged") {
      return; // do nothing
    }
    const newstate = putNullspaceBasisVectorsInState(this.state.data);
    void this.onCanvasState(newstate);
=======
    if (stepped.isErr()) {
      const errorWrapper = { error: stepped.error, data: undefined };
      this.setState(errorWrapper);
    } else {
      void this.onCanvasState(stepped.value);
    }
>>>>>>> e5796fb2
  };

  public resample = async () => {
    const NUM_SAMPLES = 1;
    const oldState = this.state.data;
    if (oldState) {
      this.setState({ processedInitial: false });
      const resampled = resample(oldState, NUM_SAMPLES);
      void this.onCanvasState(resampled);
    }
  };

  connectToSocket = () => {
    FileSocket(
      socketAddress,
      async (files) => {
        const { domain, substance, style } = files;
        this.setState({ files, connected: true });

        // TODO: does `processedInitial` need to be set?
        this.setState({ processedInitial: false });
        const compileRes = compileTrio(
          domain.contents,
          substance.contents,
          style.contents
        );
        if (compileRes.isOk()) {
          try {
            const initState: PenroseState = await prepareState(
              compileRes.value
            );
            void this.onCanvasState(initState);
          } catch (e) {
            const error: PenroseError = {
              errorType: "RuntimeError",
              tag: "RuntimeError",
              message: `Runtime error encountered: '${e}' Check console for more information.`,
            };

            const errorWrapper = { error, data: undefined };
            this.setState(errorWrapper);
            throw e;
          }
        } else {
          this.setState({ error: compileRes.error, data: undefined });
        }
      },
      () => {
        this.setState({ connected: false });
      }
    );
  };

  public componentDidMount(): void {
    const settings = localStorage.getItem(LOCALSTORAGE_SETTINGS);
    // Overwrites if schema in-memory has different properties than in-storage
    if (
      !settings ||
      !isEqual(
        Object.keys(JSON.parse(settings)),
        Object.keys(this.state.settings)
      )
    ) {
      localStorage.setItem(
        LOCALSTORAGE_SETTINGS,
        JSON.stringify(this.state.settings)
      );
    } else {
      const parsed = JSON.parse(settings);
      this.setState({ settings: parsed });
    }
    this.connectToSocket();
  }

  public updateData = async (data: PenroseState) => {
    this.setState({ data: { ...data } });
    if (this.state.settings.autostep) {
      const stepped = stepState(data);
      this.onCanvasState(stepped);
    } else {
      this.renderCanvas(data);
    }
  };
  public setInspector = async (showInspector: boolean) => {
    const newSettings = { ...this.state.settings, showInspector };
    this.setSettings(newSettings);
  };
  public toggleInspector = async () => {
    await this.setInspector(!this.state.settings.showInspector);
  };
  public hideInspector = async () => {
    await this.setInspector(false);
  };

  public renderCanvas = (state: PenroseState) => {
    if (this.canvasRef.current !== null) {
      const current = this.canvasRef.current;
      const rendered =
        stateConverged(state) || stateInitial(state)
          ? RenderInteractive(state, this.updateData)
          : RenderStatic(state);
      if (current.firstChild !== null) {
        current.replaceChild(rendered, current.firstChild);
      } else {
        current.appendChild(rendered);
      }
    }
  };

  private renderApp() {
    const {
      data,
      settings,
      penroseVersion,
      history,
      files,
      error,
      connected,
    } = this.state;
    return (
      <div
        className="App"
        style={{
          height: "100%",
          display: "flex",
          flexFlow: "column",
          overflow: "hidden",
        }}
      >
        <div style={{ flexShrink: 0 }}>
          <ButtonBar
            downloadPDF={this.downloadPDF}
            downloadSVG={this.downloadSVG}
            downloadState={this.downloadState}
            stepUntilConvergence={this.stepUntilConvergence}
            autostep={settings.autostep}
            step={this.step}
            autoStepToggle={this.autoStepToggle}
            resample={this.resample}
            converged={data ? stateConverged(data) : false}
            initial={data ? stateInitial(data) : false}
            toggleInspector={this.toggleInspector}
            showInspector={settings.showInspector}
            files={files}
            ref={this.buttons}
            connected={connected}
            reconnect={this.connectToSocket}
            calculateNullspace={this.putNullspaceBasisVectorsInState}
          />
        </div>
        <div style={{ flexGrow: 1, position: "relative", overflow: "hidden" }}>
          <SplitPane
            split="horizontal"
            defaultSize={400}
            style={{ position: "inherit" }}
            className={this.state.settings.showInspector ? "" : "soloPane1"}
            pane2Style={{ overflow: "hidden" }}
          >
            <div style={{ width: "100%", height: "100%" }}>
              {data && (
                <div
                  style={{ width: "100%", height: "100%" }}
                  ref={this.canvasRef}
                />
              )}
              {error && <pre>errors encountered, check inspector</pre>}
            </div>
            {settings.showInspector ? (
              <Inspector
                history={history}
                error={error}
                onClose={this.toggleInspector}
                modCanvas={this.modCanvas}
                settings={settings}
                setSettings={this.setSettings}
              />
            ) : (
              <div />
            )}
          </SplitPane>
        </div>
      </div>
    );
  }

  public render() {
    return this.renderApp();
  }
}

export default App;<|MERGE_RESOLUTION|>--- conflicted
+++ resolved
@@ -183,27 +183,35 @@
       this.state.data,
       this.state.settings.autoStepSize
     );
-<<<<<<< HEAD
-    stepped.params.nullspaceVectors = undefined;
-    void this.onCanvasState(stepped);
+    if (stepped.isErr()) {
+      const errorWrapper = { error: stepped.error, data: undefined };
+      this.setState(errorWrapper);
+    } else {
+      // hack
+      stepped.value.params.nullspaceVectors = undefined;
+
+      //
+      void this.onCanvasState(stepped.value);
+    }
     // const addedNspace = putNullspaceBasisVectorsInState(stepped)
     // void this.onCanvasState(addedNspace);
   };
 
+  // probably need to fix this
   public putNullspaceBasisVectorsInState = (): void => {
     if (this.state.data.params.optStatus !== "EPConverged") {
       return; // do nothing
     }
     const newstate = putNullspaceBasisVectorsInState(this.state.data);
     void this.onCanvasState(newstate);
-=======
+    /*
     if (stepped.isErr()) {
       const errorWrapper = { error: stepped.error, data: undefined };
       this.setState(errorWrapper);
     } else {
       void this.onCanvasState(stepped.value);
     }
->>>>>>> e5796fb2
+    */
   };
 
   public resample = async () => {
