--- conflicted
+++ resolved
@@ -8,12 +8,6 @@
   stepUntilConvergence,
   PenroseState,
   getListOfStagedStates,
-<<<<<<< HEAD
-  Comic,
-  getComicPanelStates,
-  getTrmapKeyComic,
-=======
->>>>>>> e5796fb2
 } from "@penrose/core";
 import { renderArtifacts } from "./artifacts";
 
@@ -30,10 +24,6 @@
   automator batch LIB OUTFOLDER [--folders]  [--src-prefix=PREFIX] [--repeat=TIMES] [--render=OUTFOLDER] [--staged]
   automator render ARTIFACTSFOLDER OUTFOLDER
   automator draw SUBSTANCE STYLE DOMAIN OUTFOLDER [--src-prefix=PREFIX] [--staged]
-<<<<<<< HEAD
-  automator comic SUBSTANCE STYLE DOMAIN COMICJSON OUTFOLDER [--src-prefix=PREFIX]
-=======
->>>>>>> e5796fb2
 
 Options:
   -o, --outFile PATH Path to either an SVG file or a folder, depending on the value of --folders. [default: output.svg]
@@ -323,83 +313,6 @@
   console.log("done.");
 };
 
-// modified copy of singleProcess
-const comicProcess = async (
-  sub: any,
-  sty: any,
-  dsl: string,
-  comic: string,
-  out: string,
-  prefix: string
-) => {
-  // Fetch Substance, Style, and Domain files
-  const [subIn, styIn, dslIn] = [sub, sty, dsl].map((arg) =>
-    fs.readFileSync(`${prefix}/${arg}`, "utf8").toString()
-  );
-
-  // Fetch comic file
-  const initComicObj: Comic = JSON.parse(
-    fs.readFileSync(comic, "utf8").toString()
-  );
-
-  // Compilation
-  console.log(`Compiling for ${out}/${sub} ...`);
-  const overallStart = process.hrtime();
-  const compileStart = process.hrtime();
-  const compilerOutput = compileTrio(dslIn, subIn, styIn);
-  const compileEnd = process.hrtime(compileStart);
-  let compiledState;
-  if (compilerOutput.isOk()) {
-    compiledState = compilerOutput.value;
-  } else {
-    const err = compilerOutput.error;
-    throw new Error(`Compilation failed:\n${showError(err)}`);
-  }
-
-  const labelStart = process.hrtime();
-  const initialState = await prepareState(compiledState);
-  const labelEnd = process.hrtime(labelStart);
-
-  // optimizing
-  console.log(`Stepping for ${out} ...`);
-  const convergeStart = process.hrtime();
-  const optimizedState = stepUntilConvergence(initialState, 10000);
-  const convergeEnd = process.hrtime(convergeStart);
-
-  // reading in comic file
-  console.log(`Converting ${comic} to internal form ...`);
-  const comicConversionStart = process.hrtime();
-  const trMapComicObj = getTrmapKeyComic(initComicObj, subIn);
-  const comicConversionEnd = process.hrtime(comicConversionStart);
-
-  // getting staged states per comic panel
-  console.log(`Fetching states for comic panels ...`);
-  const comicStatesFetchingStart = process.hrtime();
-  const listOfComicStates = getComicPanelStates(optimizedState, trMapComicObj);
-  const comicStatesFetchingEnd = process.hrtime(comicStatesFetchingStart);
-
-  // rendering start
-  console.log(`Rendering all states ...`);
-  const reactRenderStart = process.hrtime();
-  const listOfCanvasData = listOfComicStates.map((state: PenroseState) => {
-    return RenderStatic(state).outerHTML;
-  });
-
-  const reactRenderEnd = process.hrtime(reactRenderStart);
-  const overallEnd = process.hrtime(overallStart);
-
-  // writing files out
-  const writeFileOut = (canvasData: any, index: number): void => {
-    let filename = Object.keys(trMapComicObj)[index]; // out.slice(0, out.indexOf("svg") - 1);
-    let newStr = `${out}/${filename}.svg`; //filename + index.toString() + ".svg";
-    fs.writeFileSync(newStr, canvasData);
-    console.log(
-      chalk.green(`Diagram ${index + 1} has been saved as ${newStr}`)
-    );
-  };
-  listOfCanvasData.map(writeFileOut);
-};
-
 (async () => {
   // Process command-line arguments
   const args = neodoc.run(USAGE, { smartOptions: true });
@@ -410,7 +323,6 @@
   const outFile = args["--outFile"] || `${args.OUTFOLDER}/output.svg`;
   const times = args["--repeat"] || 1;
   const prefix = args["--src-prefix"];
-
   const staged = args["--staged"] || false;
 
   if (args.batch) {
@@ -431,18 +343,6 @@
       outFile,
       prefix,
       staged
-<<<<<<< HEAD
-    );
-  } else if (args.comic) {
-    await comicProcess(
-      args.SUBSTANCE,
-      args.STYLE,
-      args.DOMAIN,
-      args.COMICJSON,
-      args.OUTFOLDER,
-      prefix
-=======
->>>>>>> e5796fb2
     );
   } else {
     throw new Error("Invalid command line argument");
